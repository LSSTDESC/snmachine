--- conflicted
+++ resolved
@@ -1644,7 +1644,6 @@
 
 
 class SNANA_Data(EmptyDataset):
-<<<<<<< HEAD
     """
     Generic class to read in any SNANA simulation set.
     """
@@ -1786,165 +1785,4 @@
         # form astropy table
         tab = Table([mjd, flt, flux, fluxerr, zp, zpsys], names=('mjd', 'filter', 'flux', 'flux_error', 'zp', 'zpsys'), meta={'snid': snid,'z':z, 'z_err':z_err, 'type':sntype, 'initial_observation_time':start_mjd, 'peak flux':peak_flux })
 
-        return tab
-
-
-class PlasticcData(EmptyDataset):
-    """Class to read in the PLAsTiCC dataset. This is a simulated LSST catalog.
-
-    Parameters
-    ----------
-    folder : str
-        Folder where simulations are located
-    data_file: str
-        Filename of the pandas dataframe which is has the lc data
-    metadata_file: str
-        Filename of the pandas dataframe containing the metadata for the light curves
-    mix : boolean, optional
-        Default False. If True, randomly permutes the objects when they're read in
-    cut_non_detections : boolean, optional
-        Default False. If True, cuts out nondetections, retaining only detections.
-=======
->>>>>>> c16a9c5a
-    """
-    Generic class to read in any SNANA simulation set.
-    """
-    def __init__(self, folder='', list_of_files=[], subset='none', filter_set=['sdssu','sdssg', 'sdssr', 'sdssi', 'sdssz'], subset_length = False):
-        """
-        Initialisation
-        Parameters
-        ----------
-        folder : str
-            Folder where simulations are located
-        subset : str or list-like, optional
-            List of a subset of object names. If not supplied, the full dataset will be used
-        filter_set : list-like, optional
-            Set of possible filters
-        subset_length : bool or int, optional
-
-            If supplied, will return this many random objects (can be used in conjunction with subset="spectro")
-        classification : str, optional
-            Can return one specific type of supernova.
-        """
-        self.filter_set=filter_set
-        if len(list_of_files) == 0:
-            if len(folder) == 0:
-                print('WARNING: No files or folder provided')
-            else:
-                fls = os.listdir(folder)
-                list_of_files = []
-                for f in fls:
-                    if 'HEAD' in f and ('FITS' in f or 'fits' in f):
-                        list_of_files.append(os.path.join(folder, f))
-        self.list_of_files = list_of_files
-        #self.survey_name=folder.split(os.path.sep)[-2] # second to last / / /..
-        #Get all the data as a list of astropy tables (this should not be memory intensive, even for large numbers of light curves)
-        self.snana_types_dict = {
-            101: 1,
-            20: 2,
-            21: 2,
-            22: 2,
-            23: 2,
-            120: 2,
-            121: 2,
-            122: 2,
-            123: 2,
-            32: 3,
-            33: 3,
-            132: 3,
-            133: 3,
-            42: 4,
-            142: 4
-
-        }
-
-        self.data={}
-        invalid=0 #Some objects may have empty data
-        print ('Reading data..')
-        (self.data, invalid) = self.get_data(subset, subset_length)
-        if invalid>0:
-            print ('%d objects were invalid and not added to the dataset.' %invalid)
-        print ('%d objects read into memory.' %len(self.data))
-        self.object_names = list(self.data.keys())
-        #We create an optional model set which can be set by whatever feature class used
-        self.models={}
-
-        # SNANA conventions (we use 1 for Ia, 2 for II, 3 for Ibc, 4 for Ia_pec)
-        # Generally a 1 at the beginning denotes a "photometric" SNe. Since these are simulations
-        # this doesn't matter as much
-
-
-    def get_data(self, subset='none', subset_length=False):
-        """
-        Function to get all data in same form as SDSS Data
-        """
-        # read in data as snana files
-        # This will automatically look for matching HEAD and PHOT files
-        invalid = 0  # number of invalid LCs
-        data = {}
-
-        for f in self.list_of_files:
-            if 'HEAD' in f:
-                ind = f.index('HEAD')
-                fl_prefix = f[:ind]
-                print('Reading data from the',fl_prefix, 'files')
-                phot_file = fl_prefix+'PHOT'+f[ind+4:]
-                try:
-                    sne = sncosmo.read_snana_fits(f, phot_file)
-                except FileNotFoundError:
-                    print('WARNING Either the HEAD or PHOT file is missing for',fl_prefix)
-
-            for i in range(len(sne)):
-                snid = sne[i].meta['SNID']
-                if subset is 'none' or snid in subset:
-                    SN = self.get_lightcurve(sne[i])
-                    if len(SN['mjd']) > 0 :
-                        data['%s'%SN.meta['snid']] = SN
-                    else:
-                        invalid+=1
-
-
-        return data, invalid
-
-    def get_lightcurve(self, lc):
-
-        mjd = np.array([lc['MJD'][i] for i in range(len(lc['MJD'])) if lc['FLUXCAL'][i] > 0])
-        flt = np.array(['sdss' + lc['FLT'][i] for i in range(len(lc['FLT'])) if lc['FLUXCAL'][i] > 0])
-        flux = np.array([lc['FLUXCAL'][i] for i in range(len(lc['FLUXCAL'])) if lc['FLUXCAL'][i] > 0]) # ignore negative flux values
-        fluxerr = np.array([lc['FLUXCALERR'][i] for i in range(len(lc['FLUXCALERR'])) if lc['FLUXCAL'][i] > 0])
-
-        start_mjd = mjd.min()
-        r_flux = np.array([flux[i] for i in range(len(flux)) if flt[i]=='sdssr'])
-        if len(r_flux) > 0:
-            peak_flux = r_flux.max()
-        else:
-            peak_flux = -9
-        mjd=mjd-start_mjd #We shift the times of the observations to all start at zero. If required, the mjd of the initial observation is stored in the metadata.
-        #Note: obviously this will only zero the observations in one filter band, the others have to be zeroed if fitting functions.
-        # find supernova classification and whether it is spectroscopically classified or photometrically
-        sntype = lc.meta['SNTYPE']
-        if sntype in list(self.snana_types_dict.keys()):
-            sntype = self.snana_types_dict[sntype]
-
-
-        # get redshift - heliocentric is used where possible, otherwise a simulated heliocentric redshift is used
-        z = -9
-        z_err = -9
-        if lc.meta['REDSHIFT_HELIO'] != -9 and lc.meta['REDSHIFT_HELIO_ERR'] != -9:
-            z = lc.meta['REDSHIFT_HELIO']
-            z_err = lc.meta['REDSHIFT_HELIO_ERR']
-        else:
-            z = lc.meta['SIM_REDSHIFT_HELIO']
-            # no simulated error in redshift available
-
-        #supernova identifier (used as object name)
-        snid = lc.meta['SNID'].decode()
-
-        #Zeropoint
-        zp=np.array([27.5]*len(mjd))
-        zpsys=['ab']*len(mjd)
-
-        # form astropy table
-        tab = Table([mjd, flt, flux, fluxerr, zp, zpsys], names=('mjd', 'filter', 'flux', 'flux_error', 'zp', 'zpsys'), meta={'snid': snid,'z':z, 'z_err':z_err, 'type':sntype, 'initial_observation_time':start_mjd, 'peak flux':peak_flux })
-
         return tab