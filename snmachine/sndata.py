--- conflicted
+++ resolved
@@ -37,10 +37,10 @@
     """
         @param fname The filename of the supernova (relative to data_root)
     """
-    
+
     #This selects the filters from the possible set that this object has measurements in and maintains the order
     filts=np.unique(lc['filter'])
-    
+
     #Keep track of the min and max values on the plot for resizing axes
     min_x=np.inf
     max_x=-np.inf
@@ -68,13 +68,13 @@
             min_x=tdelt.min()
         if tdelt.max()>max_x:
             max_x=tdelt.max()
-            
-    
+
+
     ext=0.05*(max_x-min_x)
     plt.xlim([min_x-ext, max_x+ext])
     plt.xlabel('Time (days)',  fontsize=16)
     plt.ylabel('Flux',  fontsize=16)
-    
+
     plt.legend(lines, filts, numpoints=1,loc='best')
 
 class Dataset:
@@ -84,8 +84,8 @@
     All this class really needs is a list of object names and a method, get_lightcurve, which takes an individual object name and returns a light curve.
     Other functions provided here are for plotting and convenience.
     """
-    
-    
+
+
     def __init__(self, folder, subset='none',  filter_set=['desg', 'desr', 'desi', 'desz']):
         """
         Initialisation.
@@ -121,7 +121,7 @@
         print ('%d objects read into memory.' %len(self.data))
         #We create an optional model set which can be set by whatever feature class used
         self.models={}
-        
+
     def get_object_names(self, subset='none'):
         """
         Gets a list of the names of the files within the dataset.
@@ -149,11 +149,11 @@
             except IndexError:
                 print ('Invalid subset provided')
                 sys.exit()
-                
+
         return np.sort(object_names)
 
-    
-    
+
+
     def get_max_length(self):
         """Gets the length (in days) of the longest observation in the dataset.
         """
@@ -164,7 +164,7 @@
             if dif>max_obs:
                 max_obs=dif
         return max_obs
-    
+
     def get_lightcurve(self, flname):
         """
         Given a filename, returns a light curve astropy table that conforms with sncosmo requirements
@@ -202,12 +202,12 @@
                     for k in sntypes.keys():
                         if sntypes[k] in s:
                             type=(int)(k)
-                    
-        
+
+
         #Zeropoint
         zp=np.array([27.5]*len(mjd))
         zpsys=['ab']*len(mjd)
-        
+
         #Make everything arrays
         mjd=np.array(mjd)
         flt=np.array(flt, dtype='str')
@@ -217,10 +217,10 @@
         mjd=mjd-start_mjd #We shift the times of the observations to all start at zero. If required, the mjd of the initial observation is stored in the metadata.
         #Note: obviously this will only zero the observations in one filter band, the others have to be zeroed if fitting functions.
         tab = Table([mjd, flt, flux, fluxerr, zp, zpsys], names=('mjd', 'filter', 'flux', 'flux_error', 'zp', 'zpsys'), meta={'name':flname,'z':z, 'z_err':z_err, 'type':type, 'initial_observation_time':start_mjd})
-        
+
         return tab
 
-    
+
     def __plot_this(self, fname, title=True, loc='best'):
         """
         Internal function used by other functions to plot light curves.
@@ -239,7 +239,7 @@
 
         #This selects the filters from the possible set that this object has measurements in and maintains the order
         filts=sorted(set(self.filter_set) & set(np.unique(lc['filter'])), key = self.filter_set.index)
-        
+
         #Keep track of the min and max values on the plot for resizing axes
         min_x=np.inf
         max_x=-np.inf
@@ -253,7 +253,7 @@
                 mkr=markers[filts[j]]
             else:
                 mkr='o'
-            
+
             #Plot the model, if it has been set
             if self.plot_model:
                 if fname in self.models.keys():
@@ -269,7 +269,7 @@
                 min_x=tdelt.min()
             if tdelt.max()>max_x:
                 max_x=tdelt.max()
-                
+
 
         ext=0.05*(max_x-min_x)
         plt.xlim([min_x-ext, max_x+ext])
@@ -286,8 +286,8 @@
                 labs.append(f)
         plt.legend(lines, labs, numpoints=1,loc=loc)
         #plt.subplots_adjust(left=0.3)
-        
-    
+
+
     def set_model(self, fit_sn, *args):
         """
         Can use any function to set the model for all objects in the data.
@@ -303,7 +303,7 @@
         for obj in self.object_names:
             self.models[obj]=fit_sn(self.data[obj], *args)
         print ('Models fitted.')
-    
+
     def plot_lc(self, fname, plot_model=True, title=True, loc='best'):
         """Public function to plot a single light curve.
 
@@ -339,7 +339,7 @@
             self.__ind-=1
         self.__plot_this(self.object_names[self.__ind])
         event.canvas.draw()
-    
+
     def plot_all(self, plot_model=True):
         """
         Plots all the supernovae in the dataset and allows the user to cycle through them with the left and
@@ -357,7 +357,7 @@
         plt.plot([0, 0])
         #subplots_adjust(right=0.95, top=0.95)
         plt.show()
-        
+
     def get_types(self):
         """
         Returns a list of the types of the entire dataset.
@@ -389,7 +389,7 @@
             else:
                 z.append(-1)
         return np.array(z)
-        
+
     def sim_stats(self, **kwargs):
         """
         Prints information about the survey/simulation.
@@ -410,7 +410,7 @@
             plot_redshifts=kwargs['plot_redshifts']
         else:
             plot_redshifts=True
-        
+
         N=len(indices)
         redshifts=np.zeros(N)
         types=np.zeros(N)
@@ -419,7 +419,7 @@
             lc=self.get_lightcurve(self.object_names[ind])
             redshifts[i]=lc.meta['z']
             types[i]=lc.meta['type']
-            
+
         print()
         print ('Total number of SNe: %d' %(N))
         print()
@@ -430,7 +430,7 @@
             print ('Number of %s: %d (%0.2f%%)' %(self.sntypes[k],nk ,nk/N*100))
         nk=len(np.where(types==-9)[0])
         print ('Number of unknown: %d (%0.2f%%)' %(nk ,nk/N*100))
-        
+
         if plot_redshifts==True:
             plt.hist(redshifts[redshifts!=-9], 30, facecolor='#0057f6')
             plt.xlabel('Redshift', fontsize=16)
@@ -487,9 +487,6 @@
 
 
 
-<<<<<<< HEAD
-class OpsimDataset(Dataset):
-=======
 class Dataset(EmptyDataset):
     """
     Class to manage the files from a single dataset. The base class works with data from the SPCC.
@@ -497,8 +494,8 @@
     All this class really needs is a list of object names and a method, get_lightcurve, which takes an individual object name and returns a light curve.
     Other functions provided here are for plotting and convenience.
     """
-    
-    
+
+
     def __init__(self, folder, subset='none',  filter_set=['desg', 'desr', 'desi', 'desz']):
         """
         Initialisation.
@@ -534,7 +531,7 @@
         print ('%d objects read into memory.' %len(self.data))
         #We create an optional model set which can be set by whatever feature class used
         self.models={}
-        
+
     def get_object_names(self, subset='none'):
         """
         Gets a list of the names of the files within the dataset.
@@ -562,10 +559,10 @@
             except IndexError:
                 print ('Invalid subset provided')
                 sys.exit()
-                
+
         return np.sort(object_names)
 
-    
+
     def get_lightcurve(self, flname):
         """
         Given a filename, returns a light curve astropy table that conforms with sncosmo requirements
@@ -603,12 +600,12 @@
                     for k in sntypes.keys():
                         if sntypes[k] in s:
                             type=(int)(k)
-                    
-        
+
+
         #Zeropoint
         zp=np.array([27.5]*len(mjd))
         zpsys=['ab']*len(mjd)
-        
+
         #Make everything arrays
         mjd=np.array(mjd)
         flt=np.array(flt, dtype='str')
@@ -618,14 +615,13 @@
         mjd=mjd-start_mjd #We shift the times of the observations to all start at zero. If required, the mjd of the initial observation is stored in the metadata.
         #Note: obviously this will only zero the observations in one filter band, the others have to be zeroed if fitting functions.
         tab = Table([mjd, flt, flux, fluxerr, zp, zpsys], names=('mjd', 'filter', 'flux', 'flux_error', 'zp', 'zpsys'), meta={'name':flname,'z':z, 'z_err':z_err, 'type':type, 'initial_observation_time':start_mjd})
-        
+
         return tab
 
-    
+
 
 
 class OpsimDataset(EmptyDataset):
->>>>>>> 31a87cc8
     """
     Class to read in an LSST simulated dataset, based on OpSim runs and SNANA simulations.
     """
@@ -648,11 +644,11 @@
         self.filter_set=filter_set
         self.get_data(folder, subset=subset)
         self.models={}
-        
+
         if mix==True:
             shuffle(self.object_names)
-            
-        
+
+
     def get_data(self, folder, subset='none'):
         """
         Reads in the simulated data
@@ -693,10 +689,10 @@
             all_data=data_Ia+data_nIa
         self.data={}
         self.object_names=[]
-        
+
         invalid=0 #Some objects may have empty data
         print ('Reading data...')
-        
+
         for i in range(len(all_data)):
             snid=all_data[i].meta['SNID'].decode('UTF-8')
             if isinstance(subset,basestring) or ((snid in subset) or (i in subset)):
@@ -710,8 +706,8 @@
             print ('%d objects were invalid and not added to the dataset.' %invalid)
         self.object_names=np.array(self.object_names, dtype='str')
         print ('%d objects read into memory.' %len(self.data))
-        
-        
+
+
     def get_lightcurve(self, tab):
         """
         Converts the sncosmo convention for the astropy tables to snmachine's.
@@ -737,15 +733,12 @@
         zpsys=Column(name='zpsys', data=['ab']*len(tab_new['mjd']))
         tab_new.add_column(zp)
         tab_new.add_column(zpsys)
-        
-        tab_new.meta={'name':tab.meta['SNID'].decode('UTF-8'), 'z':tab.meta['REDSHIFT_FINAL'], 'z_err':tab.meta['REDSHIFT_FINAL_ERR'], 'type':tab.meta['SNTYPE'], 
+
+        tab_new.meta={'name':tab.meta['SNID'].decode('UTF-8'), 'z':tab.meta['REDSHIFT_FINAL'], 'z_err':tab.meta['REDSHIFT_FINAL_ERR'], 'type':tab.meta['SNTYPE'],
         'initial_observation_time':start_mjd}
         return tab_new
-        
-
-<<<<<<< HEAD
-class SDSS_Data(Dataset):    
-=======
+
+
 class LSSTCadenceSimulations(OpsimDataset):
     """
     Class to read in the SNANA cadence simulations, which are divided into chunks.
@@ -843,8 +836,7 @@
 
 
 
-class SDSS_Data(EmptyDataset):    
->>>>>>> 31a87cc8
+class SDSS_Data(EmptyDataset):
     """
     Class to read in the SDSS supernovae dataset
     """
@@ -852,7 +844,7 @@
     def __init__(self, folder, subset='none', training_only=False, filter_set=['sdssu','sdssg', 'sdssr', 'sdssi', 'sdssz'], subset_length = False, classification = 'none'):
         """
         Initialisation
- 
+
         Parameters
         ----------
         folder : str
@@ -890,7 +882,7 @@
         """
         Function to take all supernovae from Master SDSS data file  and return a random sample of SNe of user-specified length
         if requested
- 
+
         Parameters
         ----------
         subset_length : int
@@ -900,9 +892,9 @@
         -------
         list-like
             List of object names
- 
-        """
- 
+
+        """
+
         fl = open(self.rootdir+self.survey_name+'.LIST')
         SN = []
         for line in fl:
@@ -924,14 +916,14 @@
         """
         Function to take all spectroscopically confirmed supernovae from Master file and return a random sample of SNe of user-specified length
         if requested
- 
+
         Parameters
         ----------
         subset_length : bool or int
             Number of objects to return (False to return all)
         classification : str
             Can specify a particular type of supernova to return ('none' for all types)
- 
+
         Returns
         -------
         list-like
@@ -1180,7 +1172,7 @@
         tab = Table([mjd, flt, flux, fluxerr, zp, zpsys, mag, magerr], names=('mjd', 'filter', 'flux', 'flux_error', 'zp', 'zpsys', 'mag', 'mag_error'), meta={'name':flname,'z':z, 'z_err':z_err, 'type':type, 'initial_observation_time':start_mjd, 'peak flux':peak_flux })
 
         return tab
-    
+
 class SDSS_Simulations(Dataset):
     """
     Class to read in the SDSS simulations dataset
@@ -1233,7 +1225,7 @@
         if classification == 'none':
             for i in range(len(d_Ia)):
                 SN = self.get_lightcurve(d_Ia[i])
-                if len(SN['mjd']) > 0 :  
+                if len(SN['mjd']) > 0 :
                     data['%s'%SN.meta['snid']] = SN
                 else:
                     invalid+=1
@@ -1246,7 +1238,7 @@
         elif classification == 'Ia' or classification == 'SNIa':
             for i in range(len(d_Ia)):
                 SN = self.get_lightcurve(d_Ia[i])
-                if len(SN['mjd']) > 0 :     
+                if len(SN['mjd']) > 0 :
                     data['%s'%SN.meta['snid']] = SN
                 else:
                     invalid+=1
@@ -1260,7 +1252,7 @@
         elif classification == 'Ibc' or classification == 'SNIbc':
             for i in range(len(d_nIa)):
                 SN = self.get_lightcurve(d_nIa[i])
-                if len(SN['mjd']) > 0 :  
+                if len(SN['mjd']) > 0 :
                     if SN.meta['type'] == 3:
                         data['%s'%SN.meta['snid']] = SN
                 else:
@@ -1276,13 +1268,13 @@
         else:
             print ('Invalid classification requested')
             sys.exit()
-        
+
         # allow user to request entirely spectroscopic data or photometric data
         if subset == 'spectro':
             data = dict((key,value) for (key,value) in data.items() if value.meta['data type'] == 'spec')
         if subset == 'photo':
             data = dict((key,value) for (key,value) in data.items() if value.meta['data type'] == 'phot')
-        
+
         # allow user to request a shortened subset of the dataset
         if subset_length != False:
             data = dict(sample(data.items(), subset_length))
@@ -1290,11 +1282,11 @@
         return data, invalid
 
     def get_lightcurve(self, lc):
-        
+
         mjd = np.array([lc['MJD'][i] for i in range(len(lc['MJD'])) if lc['FLUXCAL'][i] > 0])
         flt = np.array(['sdss' + lc['FLT'][i] for i in range(len(lc['FLT'])) if lc['FLUXCAL'][i] > 0])
         flux = np.array( [(lc['FLUXCAL'][i]*math.pow(10,-1.44)) for i in range(len(lc['FLUXCAL'])) if lc['FLUXCAL'][i] > 0]) # ignore negative flux values
-#FLUX: MULTIPLY BY 10^-1.44 (FLUX IN SDSS IS CALCULATED AS 10^(-0.4MAG +9.56) WHEREAS SIMULATED FLUXES ARE CALCULATED AS 10^(-0.4MAG + 11)- WE USE THE SDSS CONVENTION). 
+#FLUX: MULTIPLY BY 10^-1.44 (FLUX IN SDSS IS CALCULATED AS 10^(-0.4MAG +9.56) WHEREAS SIMULATED FLUXES ARE CALCULATED AS 10^(-0.4MAG + 11)- WE USE THE SDSS CONVENTION).
         fluxerr = np.array([(lc['FLUXCALERR'][i]*math.pow(10,-1.44)) for i in range(len(lc['FLUXCALERR'])) if lc['FLUXCAL'][i] > 0])
         mag = np.array([lc['MAG'][i] for i in range(len(lc['MAGERR'])) if lc['FLUXCAL'][i] > 0])
         magerr = np.array([lc['MAGERR'][i] for i in range(len(lc['MAGERR'])) if lc['FLUXCAL'][i] > 0])
@@ -1306,7 +1298,7 @@
             peak_flux = -9
         mjd=mjd-start_mjd #We shift the times of the observations to all start at zero. If required, the mjd of the initial observation is stored in the metadata.
         #Note: obviously this will only zero the observations in one filter band, the others have to be zeroed if fitting functions.
-        # find supernova classification and whether it is spectroscopically classified or photometrically       
+        # find supernova classification and whether it is spectroscopically classified or photometrically
         sntype = -9
         dtype = -9
         if lc.meta['SNTYPE'] == 120  :
@@ -1343,7 +1335,7 @@
         #Zeropoint
         zp=np.array([27.5]*len(mjd))
         zpsys=['ab']*len(mjd)
-        
+
         # form astropy table
         tab = Table([mjd, flt, flux, fluxerr, zp, zpsys, mag, magerr], names=('mjd', 'filter', 'flux', 'flux_error', 'zp', 'zpsys', 'mag', 'mag_error'), meta={'snid': snid,'z':z, 'z_err':z_err, 'type':sntype, 'initial_observation_time':start_mjd, 'peak flux':peak_flux , 'data type':dtype })
 
