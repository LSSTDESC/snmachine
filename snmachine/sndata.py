--- conflicted
+++ resolved
@@ -576,20 +576,13 @@
         print('Reading data...')
         time_start_reading = time.time()
         data = pd.read_csv(folder + '/' + data_file, sep=',')
-<<<<<<< HEAD
-        data = self.remap_filters(df=data)
+        data = self._remap_filters(df=data)
 
         # snmachine and PLAsTiCC use a different denomination
         data.rename({'flux_err': 'flux_error'}, axis='columns', inplace=True)
         data.rename({'detected_bool': 'detected'}, axis='columns',
                     inplace=True)
 
-=======
-        if cut_non_detections:
-            data = data.loc[data.detected == 1]  # Update dataframe with only detected points
-        data = self._remap_filters(df=data)
-        data.rename({'flux_err': 'flux_error'}, axis='columns', inplace=True)  # snmachine and PLAsTiCC uses a different denomination
->>>>>>> 78c13e8a
         # Abstract column names from dataset
         for col in data.columns:
             if re.search('mjd', col):  # catches the column that includes `mjd`
@@ -626,17 +619,12 @@
 
         Parameters
         ----------
-<<<<<<< HEAD
-        pandas_lc: Pandas DataFrame
-            Single object multi-band light curve.
-=======
-        pandas_lc: pandas.core.frame.DataFrame
+        pandas_lc : pandas.core.frame.DataFrame
             Single object multi-band lightcurve.
->>>>>>> 78c13e8a
 
         Returns
         -------
-        lc: astropy.table.table
+        lc : astropy.table.table
             New single object light curve.
         """
         lc = Table.from_pandas(pandas_lc)
@@ -666,7 +654,7 @@
         metadata_pd['object_id'] = metadata_pd.index
         self.metadata = metadata_pd
 
-        # Everything bellow is to conform with older versions of `snmachine`
+        # Everything bellow is to conform with `snmachine` version < 2.0
         number_objs = len(self.object_names)
         for i, obj in enumerate(self.object_names):
             self.print_progress(i+1, number_objs)  # +1 because the order
@@ -678,8 +666,8 @@
     def set_inner_metadata(self, obj):
         """Set the metadata inside the astropy observation data.
 
-        This inner metadata is only used by the old code of `snmachine` but to
-        keep backwards compatibility, we keep it.
+        This inner metadata is only used by `snmachine` version < 2.0 but 
+        to have backwards compatibility, we keep it.
 
         Parameters
         ----------
@@ -810,18 +798,6 @@
         # Reorder the object names to match the metadata
         self.object_names = self.metadata['object_id']
 
-    def remap_filters(self, df):
-        """Remap LSST filters.
-
-<<<<<<< HEAD
-        Function to remap integer filters to the corresponding LSST filters and
-        also to set filter name syntax to what snmachine already recognizes.
-
-        Parameters
-        ----------
-        df: pandas.dataframe
-            Dataframe of light curve observations.
-=======
     def _remap_filters(self, df):
         """Remaps the dataset filters to human-understandable values.
 
@@ -840,7 +816,6 @@
         df : pandas.core.frame.DataFrame
             Light curve observations with the LSST filters: `lsstu`, `lsstg`,
             `lsstr`, `lssti`, `lsstz`, `lssty`.
->>>>>>> 78c13e8a
         """
         df.rename({'passband': 'filter'}, axis='columns', inplace=True)
         filter_replace = {0: 'lsstu', 1: 'lsstg', 2: 'lsstr', 3: 'lssti',
