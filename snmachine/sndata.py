"""
Module containing Dataset classes. These read in data from various sources and
turn the light curves into astropy tables that can be read by the rest of the
code.
"""
<<<<<<< HEAD

from __future__ import division # To be compatible with python 2
=======
from __future__ import division  # To be compatible with python 2

__all__ = []
>>>>>>> 9ddd1878

import math
import os
import pickle
import re
import sys
import time

import numpy as np
import pandas as pd
if not 'DISPLAY' in os.environ:
    import matplotlib
    matplotlib.use('Agg')
import matplotlib.pyplot as plt
import sncosmo

from astropy.io import fits
from astropy.table import Table, Column
from past.builtins import basestring
from random import shuffle, sample
from scipy import interpolate
from snmachine import chisq as cs

# Colours for graphs
colours = {'sdssu': '#6614de', 'sdssg': '#007718', 'sdssr': '#b30100',
           'sdssi': '#d35c00', 'sdssz': 'k', 'desg': '#007718',
           'desr': '#b30100', 'desi': '#d35c00', 'desz': 'k',
           'lsstu': '#9a0eea', 'lsstg': '#75bbfd', 'lsstr': '#76ff7b',
           'lssti': '#fdde6c', 'lsstz': '#f97306', 'lssty': '#e50000'}

sntypes = {1: 'Ia', 2: 'II', 21: 'IIn', 22: 'IIP', 23: 'IIL',
           3: 'Ibc', 32: 'Ib', 33: 'Ic', 66: 'other'}
markers = {'desg': '^', 'desr': 'o', 'desi': 's', 'desz': '*'}
labels = {'desg': 'g', 'desr': 'r', 'desi': 'i', 'desz': 'z'}


def plot_lc(lc):
    """
    External function to plot light curves.

    Parameters
    ----------
    lc : astropy.table.Table
        Light curve

    """
    """
        @param fname The filename of the supernova (relative to data_root)
    """

    # This selects the filters from the possible set that this object has measurements in and maintains the order
    filts = np.unique(lc['filter'])

    # Keep track of the min and max values on the plot for resizing axes
    min_x = np.inf
    max_x = -np.inf
    lines = []
    for j in range(len(filts)):
        inds = np.where(lc['filter']==filts[j])[0]
        if 'flux_error' in lc.keys():
            t, F, F_err = lc['mjd'][inds], lc['flux'][inds], lc['flux_error'][inds]
            error = True
        else:
            t, F = lc['mjd'][inds], lc['flux'][inds]
            error = False

        tdelt = t  # tdelt=t-t.min()
        if filts[j] in markers.keys():
            mkr = markers[filts[j]]
        else:
            mkr = 'o'
        if error:
            l = plt.errorbar(tdelt, F, yerr=F_err,  marker=mkr,
                             linestyle='none', color=colours[filts[j]],
                             markersize=4)
        else:
            l = plt.plot(tdelt, F, lw=2, marker=mkr, color=colours[filts[j]])
        lines.append(l)
        if tdelt.min() < min_x:
            min_x = tdelt.min()
        if tdelt.max() > max_x:
            max_x = tdelt.max()

    ext = 0.05*(max_x-min_x)
    plt.xlim([min_x-ext, max_x+ext])
    plt.xlabel('Time (days)',  fontsize=16)
    plt.ylabel('Flux',  fontsize=16)

    plt.legend(lines, filts, numpoints=1,loc='best')


class EmptyDataset:
    """
    Empty data set, to fill up with light curves (of format astropy.table.Table) in your memory.
    """

    def __init__(self, folder=None, survey_name=None, filter_set=[]):

        """
        Initialisation.
        Parameters
        ----------
        folder : str
            Root folder containing the data
        survey_name : str
            Specifies the name of the survey; needed for output folder name
        filter_set : list, optional
            List of possible filters used

        """
        self.filter_set = filter_set
        self.rootdir = folder
        self.survey_name = survey_name
        self.data = {}
        self.object_names = []
        self.models = {}

    def mix(self):
        shuffle(self.object_names)

    def set_filters(self, filter_set):
        """
        Setting the filter set of an empty data set
        Parameters
        ----------
        filter_set : array of str
            filters to be added
        """
        self.filter_set = filter_set

    def set_rootdir(self, folder):
        """
        Setting the root directory containing light curves
        Parameters
        ----------
        folder : str
            name of the folder
        """
        self.rootdir = folder
        # self.survey_name=folder.splot(os.path.sep)[-2]

    def insert_lightcurve(self, lc, subtract_min=True):
        """
        Wraps the insertion of a new light curve into a data set. Also includes
        the new object names and possibly new filters into the data set
        metadata. The new object name needs to be in the header.

        Parameters
        ----------
        lc : astropy.table.Table
            new light curve
        """
        name = lc.meta['name']
        self.object_names = np.append(self.object_names, name)
        if subtract_min and len(lc) > 0:
            lc['mjd'] -= lc['mjd'].min()
        self.data[name] = lc
        for flt in np.unique(lc['filter']):
            if not str(flt) in self.filter_set:
                print('Adding filter '+str(flt)+' ...')
                self.filter_set.append(str(flt))

    def __plot_this(self, fname, title=True, loc='best'):
        """
        Internal function used by other functions to plot light curves.

        Parameters
        ----------
        fname : str
            The filename of the supernova (relative to data_root)
        title : str, optional
            Put a title on the plot
        loc : str, optional
            Location of legend
        """

        lc = self.data[fname]

        # This selects the filters from the possible set that this object has measurements in and maintains the order
        filts = sorted(set(self.filter_set) & set(np.unique(lc['filter'])),
                       key=self.filter_set.index)

        # Keep track of the min and max values on the plot for resizing axes
        min_x = np.inf
        max_x = -np.inf
        lines = []
        if self.sep_detect:
            lines_d = []

        labs = []
        for j in range(len(filts)):
            f = filts[j]
            inds = np.where(lc['filter'] == filts[j])[0]
            t, F, F_err = lc['mjd'][inds], lc['flux'][inds], lc['flux_error'][inds]
            if self.sep_detect:
                inds_d = np.where((lc['filter'] == filts[j]) & (lc['detected'] == 1))[0]
                t_d, F_d, F_err_d = lc['mjd'][inds_d], lc['flux'][inds_d], lc['flux_error'][inds_d]
                if len(t_d) > 0:
                    detect_in_band = True
                else:
                    detect_in_band = False

            tdelt = t  # tdelt=t-t.min()
            if self.sep_detect and detect_in_band:
                tdelt_d = t_d

            if filts[j] in markers.keys():
                mkr = markers[filts[j]]
            else:
                mkr = 'o'
                mkr_d = 'x'

            # Plot the model, if it has been set
            if self.plot_model:
                if fname in self.models.keys():
                    mod = self.models[fname]
                    if mod is not None:
                        inds = np.where(mod['filter']==filts[j])[0]
                        t_mod, F_mod = mod['mjd'][inds], mod['flux'][inds]
                        plt.plot(t_mod, F_mod, color=colours[filts[j]])

            l = plt.errorbar(tdelt, F, yerr=F_err,  marker=mkr,
                             linestyle='none', color=colours[filts[j]],
                             markersize=4)
            lines.append(l)

            if self.sep_detect and detect_in_band:
                l_d = plt.errorbar(tdelt_d, F_d, yerr=F_err_d, marker=mkr_d,
                                   linestyle='none',  color=colours[filts[j]],
                                   markersize=7)
                lines.append(l_d)

            if tdelt.min() < min_x:
                min_x = tdelt.min()
            if tdelt.max() > max_x:
                max_x = tdelt.max()

            if f in labels.keys():
                labs.append(labels[f])
                if self.sep_detect and detect_in_band:
                    labs.append(labels[f] + ' detected')
            else:
                labs.append(f)
                if self.sep_detect and detect_in_band:
                    labs.append(f + ' detected')

        ext = 0.05*(max_x-min_x)
        plt.xlim([min_x-ext, max_x+ext])
        plt.xlabel('Time (days)')
        plt.ylabel('Flux')
        # plt.gca().tick_params(labelsize=8)
        try:
            chi_obj = [fname]
            chi_2_single_object = self.compute_chisq_over_datapoints(chi_obj)[chi_obj[0]]
        except TypeError:
            print('The chisquare over datapoints can not be computed because no model has been fitted.')
            chi_2_single_object = 0

        if title:
            plt.title('Object: {}, z:{:.2f},  Type:{}, R-ChiSquare:{:.3f}'.format(fname, lc.meta['z'], str(lc.meta['type']), chi_2_single_object))
            # print("TITLE:")
            # typs = types.to_pandas()
            # typs = typs.set_index('Object')
            # typ = typs.loc[fname].at['Type']
            # plt.title('Object: %s, Type:%s' %(fname,typ))

        if self.sep_detect and loc == 'outside':
            plt.legend(lines, labs, numpoints=1, bbox_to_anchor=(1.02, 1),
                       loc="upper left")
        else:
            plt.legend(lines, labs, numpoints=1, loc=loc)
        # plt.subplots_adjust(left=0.3)

    def plot_lc(self, fname, plot_model=True, title=True, loc='best'):
        """Public function to plot a single light curve.

        Parameters
        ----------
        fname : str
            The filename of the supernova (relative to data_root)
        plot_model : bool, optional
            Whether or not to overplot the model
        title : str, optional
            Put a title on the plot
        loc : str, optional
            Location of the legend
        """
        self.plot_model = plot_model
        self.__plot_this(fname, title=title, loc=loc)
        plt.show()

    def __on_press(self, event):
        """
        Allows one to cycle through the supernovae in the dataset by hitting the left or right arrow keys.

        Parameters
        ----------
        event : keyboard event object
            Keyboard event (i.e. the left or right arrow button has been pressed)
        """

        event.canvas.figure.clear()
        if event.key == 'right' and self.__ind < len(self.object_names)-1:
            self.__ind += 1
        elif event.key == 'left' and self.__ind > 0:
            self.__ind -= 1
        self.__plot_this(self.object_names[self.__ind])
        event.canvas.draw()

    def plot_all(self, plot_model=True, mix=False, sep_detect=False):
        """
        Plots all the supernovae in the dataset and allows the user to cycle through them with the left and
        right arrow keys.

        Parameters
        ----------
        plot_model : bool, optional
            Whether or not to overplot the model.
        """

        if len(self.data)==0:
            print('Data set does not contain any light curves - exiting!')
            return
        if mix:
            self.mix()

        self.sep_detect = sep_detect
        self.plot_model = plot_model  # We use a class variable because this can't be passed directly to __on_press
        fig = plt.figure()
        self.__ind = -1
        self.cid = fig.canvas.mpl_connect('key_press_event', self.__on_press)
        plt.plot([0, 0])
        # subplots_adjust(right=0.95, top=0.95)
        plt.show()

    def save_to_folder(self, outpath, overwrite=True, listname=None):
        """
        Saves the light curves in one data set to a folder, including one '.LIST' file with all object names
        (the name can be changed if desired). The light curve format is the sncosmo standard, including a
        header for the metadata

        Parameters
        ----------
        outpath : string
            Path to folder that the light curve files will be saved to. If not existent, it will be created.
        overwrite : bool, optional
	    If the files already exist, do we overwrite them?
        listname : str
            Hand this argument to this routine if you want the list to be stored under a different name

        """

        #in case the path does not end in separator, add one for good measure
        outpath=os.path.join(outpath,'')

        if not os.path.exists(outpath):
            os.makedirs(outpath)

        foldername=outpath.split(os.path.sep)[-2]#the folder name will be the second to last item in the list
        if listname==None:
            object_list_path=os.path.join(outpath,(outpath.split(os.path.sep)[-2]+'.LIST'))
        else:
            object_list_path=os.path.join(outpath,listname)
        if overwrite or not os.path.exists(object_list_path):
            np.savetxt(object_list_path,self.object_names,fmt='%s')
        for obj in self.object_names:
            sncosmo.write_lc(self.data[obj],os.path.join(outpath,obj),format='ascii',overwrite=overwrite)

    def get_object_names(self):
        return self.object_names

    def get_max_length(self):
        """Gets the length (in days) of the longest observation in the dataset.
        """
        max_obs=0
        for n in self.object_names:
            times=self.data[n]['mjd']
            dif=times.max()-times.min()
            if dif>max_obs:
                max_obs=dif
        return max_obs

    def set_model(self, fit_sn, *args):
        """
        Can use any function to set the model for all objects in the data.

        Parameters
        ----------
        fit_sn : function
            A function which can take a light curve (astropy table) argument and a list of arguments and returns an astropy table
        args : list, optional
            Whatever arguments fit_sn requires
        """
        print ('Fitting transient models...')
        for obj in self.object_names:
            self.models[obj]=fit_sn(self.data[obj], *args)
        print ('Models fitted.')

    def get_types(self):
        """
        Returns a list of the types of the entire dataset.

        Returns
        -------
        `astropy.table.Table`
            Array of types
        """
        typs=[]
        for o in self.object_names:
            typs.append(self.data[o].meta['type'])
        tab=Table(data=[self.object_names,typs],names=['Object','Type'])
        return tab

    def get_redshift(self):
        """
        Returns a list of the redshifts of the entire dataset.

        Returns
        -------
        `~numpy.ndarray`
            Array of redshifts
        """
        z=[]
        for o in self.object_names:
            if 'z' in self.data[o].meta:
                z.append(self.data[o].meta['z'])
            else:
                z.append(-1)
        return np.array(z)

    def sim_stats(self, **kwargs):
        """
        Prints information about the survey/simulation.

        Parameters
        ----------
        indices : list-like, optional
            List of indices to indicate which objects to consider. This allows you to, for example,
        see the statistics of a training subsample.
        plot_redshift : bool, optional
            Plots a histogram of the redshift distribution
        """
        if len(self.data)==0:
            print('Data set does not contain any light curves - exiting!')
            return

        if 'indices' in kwargs:
            indices=kwargs['indices']
        else:
            indices=np.arange(len(self.object_names))
        if 'plot_redshifts' in kwargs:
            plot_redshifts=kwargs['plot_redshifts']
        else:
            plot_redshifts=True

        N=len(indices)
        redshifts=np.zeros(N)
        types=np.zeros(N)
        for i in np.arange(N):
            ind=indices[i]
            lc=self.get_lightcurve(self.object_names[ind])
            redshifts[i]=lc.meta['z']
            types[i]=lc.meta['type']

        print()
        print ('Total number of SNe: %d' %(N))
        print()
        ks=sntypes.keys()
        ks=sorted(ks)
        for k in ks:
            nk=len(np.where(types==k)[0])
            print ('Number of %s: %d (%0.2f%%)' %(sntypes[k],nk ,nk/N*100))
        nk=len(np.where(types==-9)[0])
        print ('Number of unknown: %d (%0.2f%%)' %(nk ,nk/N*100))

        if plot_redshifts==True:
            plt.hist(redshifts[redshifts!=-9], 30, facecolor='#0057f6')
            plt.xlabel('Redshift', fontsize=16)
            plt.show()

    def compute_chisq_over_datapoints(self, subset='none'):
        """
        Returns the reduced chi squared for each object, once a model has been set.

        Parameters
        ----------
        subset : str or list-like, optional
            List of a subset of object names. If not supplied, the full dataset will be used

        Returns
        -------
        dict
            Dictionary of reduced X^2 for each object
        """
        if len(self.models) == 0 :
            pass
            # This gets really annoying as it's being called as part of plot_all
            #print('No models fitted so it is not possible to calculate the reduced X^2.')
        else:
            if subset == 'none':
                data_list = self.object_names
            else:
                data_list = subset
            chisq_over_datapoints_dict = {}

            for obj in data_list:
                obj_data_pd = self.data[obj].to_pandas()
                obj_model_pd = self.models[obj].to_pandas()
                obj_data_pd['filter'] = obj_data_pd['filter'].values.astype(str) # the passband is saved as bytes
                obj_model_pd['filter'] = obj_model_pd['filter'].values.astype(str) # the passband is saved as bytes
                chisq_over_datapoints_dict[obj] = cs.compute_overall_chisq_over_datapoints(obj_data_pd, obj_model_pd)

            return chisq_over_datapoints_dict


class PlasticcData(EmptyDataset):
    """Class to read in the PLAsTiCC dataset. This is a simulated LSST catalog.

    Parameters
    ----------
    folder : str
        Folder where simulations are located.
    data_file: str
        Filename of the pandas dataframe which is has the light curve data.
    metadata_file: str
        Filename of the pandas dataframe containing the metadata for the light
        curves.
    mix : boolean, optional
        Default False. If True, randomly permutes the objects when they are
        read in.
    cut_non_detections : boolean, optional
        Default False. If True, cuts out non detections, retaining only
        detections.
    """

    def __init__(self, folder, data_file, metadata_file, mix=False,
                 cut_non_detections=False):
        super().__init__(folder, survey_name='lsst',
                         filter_set=['lsstu', 'lsstg', 'lsstr', 'lssti',
                                     'lsstz', 'lssty'])
        self.set_data(folder, data_file, cut_non_detections)
        self.set_metadata(folder, metadata_file)
        if mix is True:
            self.mix()

    def set_data(self, folder, data_file, cut_non_detections=False):
        """Reads in simulated data and saves it.

        The data is saved into the `data` method from EmptyDataset.

        Parameters
        ----------
        folder : str
            Folder where simulations are located.
        data_file : str or list-like
            .csv file of object light curves.
        cut_non_detections : boolean, optional
            Default False. If True, cuts out non detections, retaining only
            detections.
        """
        print('Reading data...')
        time_start_reading = time.time()
        data = pd.read_csv(folder + '/' + data_file, sep=',')
        if cut_non_detections:
            data = data.loc[data.detected == 1]  # Update dataframe with only detected points
        data = self.remap_filters(df=data)
        data.rename({'flux_err': 'flux_error'}, axis='columns', inplace=True)  # snmachine and PLAsTiCC uses a different denomination
        # Abstract column names from dataset
        for col in data.columns:
            if re.search('mjd', col):  # catches the column that has `mjd` in its name
                self.mjd_col = col
            if re.search('id', col):  # catches the column that has `id` in its name
                self.id_col = col

        number_invalid_objs = 0  # Some objects may have empty data
        number_objs = len(data[self.id_col].unique())

        for i, id in enumerate(data[self.id_col].unique()):
            self.print_progress(i+1, number_objs)  # +1 because the order starts at 0 in python
            self.object_names.append(str(id))
            obj_lc = data.query('{0} == {1}'.format(self.id_col, id))
            lc = self.get_obj_lc_table_starting_from_mjd_zero(pandas_lc=obj_lc)
            if len(lc[self.mjd_col] > 0):
                self.data[str(id)] = lc
            else:
                number_invalid_objs += 1
        if number_invalid_objs > 0:
            print('{} objects were invalid and not added to the dataset.'.format(number_invalid_objs))
        self.object_names = np.array(self.object_names, dtype='str')
        print('{} objects read into memory.'.format(len(self.data)))
        self.print_time_difference(time_start_reading, time.time())

    def get_obj_lc_table_starting_from_mjd_zero(self, pandas_lc):
        """Transform the pandas dataframe into an astropy table starting from mjd=0

        Takes a pandas light curve from the plasticc dataset format
        and converts it to the astropy table.table format starting from mjd=0.

        Parameters
        ----------
        pandas_lc: Pandas DataFrame
            Single object multi-band lightcurve.

        Returns
        -------
        lc: astropy.table.table
            New single object lightcurve.
        """
        lc = Table.from_pandas(pandas_lc)
        lc[self.mjd_col] -= lc[self.mjd_col].min()
        return lc

    def set_metadata(self, folder, meta_file):
        """Reads in simulated metadata and saves it.

        The data is saved into the `metadata` method from EmptyDataset and
        into a dictonary associated with each `data` method (`.data[obj].meta`).

        Parameters
        ----------
        folder : str
            Folder where simulations are located.
        data_file : str or list-like
            .csv file of objects metadata.
        """
        print('Reading metadata...')
        time_start_reading = time.time()
        metadata_pd = pd.read_csv(folder + '/' + meta_file, sep=',',
                                  index_col=self.id_col)
        metadata_pd.index = metadata_pd.index.astype(str)
        metadata_pd['object_id'] = metadata_pd.index  # it is useful to be able to call this column by name
        self.metadata = metadata_pd

        # Everything bellow is to conform with `snmachine`
        number_objs = len(self.object_names)
        for i, obj in enumerate(self.object_names):
            self.print_progress(i+1, number_objs)  # +1 because the order starts at 0 in python
            self.set_inner_metadata(obj)
        print('Finished getting the metadata for {} objects.'.format(number_objs))
        self.print_time_difference(time_start_reading, time.time())

    def set_inner_metadata(self, obj):
        """Set the metadata inside the astropy observation data.

        This inner metadata is only used by the old code of `snmachine` but to
        keep backwards compatibility, we keep it.

        Parameters
        ----------
        obj : str
            Name of the object we are working with.
        """
        metadata = self.metadata.drop(columns=['object_id'])  # I don't want this duplicated
        metadata_entry = metadata.loc[obj]
        columns = metadata_entry.keys()
        self.data[obj].meta['name'] = obj  # the name is the object id
        self.data[obj].meta['z'] = None
        for col in columns:
            if re.search('target', col):
                self.data[obj].meta['type'] = str(metadata_entry[col])
            else:
                self.data[obj].meta[str(col)] = metadata_entry[col]
        self._set_metadata_z(obj)

    def _set_metadata_z(self, obj):
        """Set the redshift as spectroscopic or if not available, photometric.

        This is only used by the old code of `snmachine` but to keep backwards
        compatibility, we keep it.

        Parameters
        ----------
        obj : str
            Name of the object we are working with.
        """
        metadata = self.data[obj].meta
        columns = metadata.keys()
        for col in columns:
            if re.search('specz', col) and not np.isnan(metadata[col]):
                self.data[obj].meta['z'] = metadata[col]
            if re.search('photoz', col) and re.search('err', col) is None:
                photoz = metadata[col]
        if self.data[obj].meta['z'] is None:  # if no spec z -> z = photo z
            self.data[obj].meta['z'] = photoz

    @property
    def labels(self):
        """Returns the labels of the objects, if they are known."""
        try:
            labels = self.metadata.target
        except AttributeError:  # We don't know the objects' labels
            labels = None
        return labels

    @staticmethod
    def print_time_difference(initial_time, final_time):
        """Print the a time interval.

        Parameters
        ----------
        initial_time : float
            Time at which the time interval starts.
        final_time : float
            Time at which the time interval ends.
        """
        time_spent_on_this_task = pd.to_timedelta(int(final_time-initial_time),
                                                  unit='s')
        print('This has taken {}\n'.format(time_spent_on_this_task))

    @staticmethod
    def print_progress(obj_ordinal, number_objs):
        """Print the percentage of objects already saved.

        This funtion uses a weird formula to know at which
        percentages to print.

        Parameters
        ----------
        obj_ordinal : int
            Ordinal number of the object we are currently on.
        number_objs : int
            Total number of objects to perform the action on.
        """
        percent_to_print = pow(10, -int(np.log10(number_objs)/2))  # Formula that looks good
        if int(math.fmod(obj_ordinal, number_objs*percent_to_print)) == 0:
            print('{}%'.format(int(obj_ordinal/(number_objs*0.01))))

    def update_dataset(self, new_objs):
        """Update the datset so it only contains a subset of objects.

        Parameters
        ----------
        new_objs : list-like
            The id of the objects we want to have in our dataset.

        Raises
        ------
        ValueError
            All the objects in `new_objs` need to already exist in the dataset.
        """
        if np.sum(~np.in1d(new_objs, self.object_names)) != 0:
            raise ValueError("All the objects in `new_objs` need to exist in the original dataset.")

        self.object_names = new_objs
        self.data = {objects: self.data[objects] for objects in self.object_names}

        current_objs = self.metadata.object_id.astype(str)
        is_new_obj = np.in1d(current_objs, new_objs)
        self.metadata = self.metadata[is_new_obj]

    def remap_filters(self, df):  # maybe not in snmachine (raise issue/channel)
        """Function to remap integer filters to the corresponding lsst filters and
        also to set filter name syntax to what snmachine already recognizes

        df: pandas.dataframe
            Dataframe of lightcurve observations
        """
        df.rename({'passband':'filter'}, axis='columns', inplace=True)
        filter_replace = {0: 'lsstu', 1: 'lsstg', 2: 'lsstr', 3: 'lssti',
                          4: 'lsstz', 5: 'lssty'}
        df['filter'].replace(to_replace=filter_replace, inplace=True)
        return df


class Dataset(EmptyDataset):
    """
    Class to manage the files from a single dataset. The base class works with data from the SPCC.
    This class can be inherited and overridden to work a completely different kind of dataset.
    All this class really needs is a list of object names and a method, get_lightcurve, which takes an individual object name and returns a light curve.
    Other functions provided here are for plotting and convenience.
    """

    def __init__(self, folder, subset='none',  filter_set=['desg', 'desr', 'desi', 'desz']):
        """
        Initialisation.

        Parameters
        ----------
        folder : str
            Root folder containing the data
        subset : str or list-like, optional
            Something you pass to get_object_names to specify which objects you want
        filter_set : list, optional
            List of possible filters used

        """

        self.filter_set=filter_set
        self.rootdir=folder
        self.survey_name=folder.split('/')[-2]

        self.object_names=self.get_object_names(subset=subset)
        #Get all the data as a list of astropy tables (this should not be memory intensive, even for large numbers of light curves)
        self.data={}
        invalid=0 #Some objects may have empty data
        print ('Reading data...')
        for i in range(len(self.object_names)):
            lc=self.get_lightcurve(self.object_names[i])
            if len(lc['mjd']>0):
                self.data[self.object_names[i]]=lc
            else:
                invalid+=1
        if invalid>0:
            print ('%d objects were invalid and not added to the dataset.' %invalid)
        print ('%d objects read into memory.' %len(self.data))
        #We create an optional model set which can be set by whatever feature class used
        self.models={}

    def get_object_names(self, subset='none'):
        """
        Gets a list of the names of the files within the dataset.

        Parameters
        ----------
        subset : str or list-like, optional
            Used to specify which files you want. Current setup is get_object_names will accept a list of
            indices, a list of actual object names as a subset or the keyword 'spectro'.

        """
        if isinstance(subset,basestring):
            if subset=='spectro':
                object_names= np.genfromtxt(self.rootdir+'DES_spectro.list', dtype='U').flatten()
            else:
                object_names= np.genfromtxt(self.rootdir+self.survey_name+'.LIST', dtype='U')
        elif all(isinstance(l,basestring) for l in subset):
            #We assume subset is a list of strings containing object names
            object_names= subset
        else:
            #Otherwise it must be a list of indices. Otherwise raise an error.
            names=np.genfromtxt(self.rootdir+self.survey_name+'.LIST', dtype='U')
            try:
                object_names= names[subset]
            except IndexError:
                print ('Invalid subset provided')
                sys.exit()

        return np.sort(object_names)


    def get_lightcurve(self, flname):
        """
        Given a filename, returns a light curve astropy table that conforms with sncosmo requirements

        Parameters
        ----------
        flname : str
            The filename of the supernova (relative to data_root)

        Returns
        -------
        astropy.table.Table
            Light curve
        """
        fl=open(self.rootdir+flname,'r')
        mjd=[]
        flt=[]
        flux=[]
        fluxerr=[]
        z=-9
        z_err=-9
        type=-9
        for line in fl:
            s=line.split()
            if len(s)>0:
                if s[0]=='HOST_GALAXY_PHOTO-Z:':
                    z=(float)(s[1])
                    z_err=(float)(s[3])
                elif s[0]=='OBS:':
                    mjd.append((float)(s[1]))
                    flt.append('des'+s[2])
                    flux.append((float)(s[4]))
                    fluxerr.append((float)(s[5]))
                elif s[0]=='SIM_COMMENT:':
                    for k in sntypes.keys():
                        if sntypes[k] in s:
                            type=(int)(k)


        #Zeropoint
        zp=np.array([27.5]*len(mjd))
        zpsys=['ab']*len(mjd)

        #Make everything arrays
        mjd=np.array(mjd)
        flt=np.array(flt, dtype='str')
        flux=np.array(flux)
        fluxerr=np.array(fluxerr)
        start_mjd=mjd.min()
        mjd=mjd-start_mjd #We shift the times of the observations to all start at zero. If required, the mjd of the initial observation is stored in the metadata.
        #Note: obviously this will only zero the observations in one filter band, the others have to be zeroed if fitting functions.
        tab = Table([mjd, flt, flux, fluxerr, zp, zpsys], names=('mjd', 'filter', 'flux', 'flux_error', 'zp', 'zpsys'), meta={'name':flname,'z':z, 'z_err':z_err, 'type':type, 'initial_observation_time':start_mjd})

        return tab

    def get_types(self, show_subtypes=True): # It adds a new case to the general `get_types`
        """
        Returns a list of the types and subtypes (optional) of the entire dataset.

        Parameters
        ----------
        show_subtypes : bool, optional
            If true (default), the supernovae subtypes are shown. If false, only the main types (Ia, Ibc, II) are returned.

        Returns
        -------
        `astropy.table.Table`
            Array of types
        """
        typs=[]
        for o in self.object_names:
            typs.append(self.data[o].meta['type'])
        tab=Table(data=[self.object_names,typs],names=['Object','Type'])

        if show_subtypes == False: # for SPCC we might just want the types and not subtypes
            tab['Type'][np.floor(tab['Type']/10)==2]=2
            tab['Type'][np.floor(tab['Type']/10)==3]=3
        return tab


class OpsimDataset(EmptyDataset):
    """
    Class to read in an LSST simulated dataset, based on OpSim runs and SNANA simulations.
    """
    def __init__(self, folder, subset='none', mix=False, filter_set=['lsstu', 'lsstg', 'lsstr', 'lssti', 'lsstz', 'lssty']):
        """
        Initialisation.

        Parameters
        ----------
        folder : str
            Folder where simulations are located
        subset : str or list-like, optional
            List of a subset of object names. If not supplied, the full dataset will be used
        mix : bool, optional
            The output of the simulations is often highly ordered, this randomly permutes the objects when they're read in
        filter_set : list-like, optional
            Set of possible filters
        """
        self.survey_name='LSST'
        self.filter_set=filter_set
        self.get_data(folder, subset=subset)
        self.models={}

        if mix==True:
            shuffle(self.object_names)


    def get_data(self, folder, subset='none'):
        """
        Reads in the simulated data

        Parameters
        ----------
        folder : str
            Folder where simulations are located
        subset : str or list-like, optional
            List of a subset of object names. If not supplied, the full dataset will be used

        """
        if ~isinstance(subset,basestring) and (all(isinstance(l,basestring) for l in subset)):
            #We have to deal with separate Ia and nIa fits files
            Ia_head=os.path.join(folder,'LSST_Ia_HEAD.FITS')
            nIa_head=os.path.join(folder,'LSST_NONIa_HEAD.FITS')

            df = fits.open(Ia_head)[1].data
            subset=np.char.strip(subset) #If these are read from the header they have to be stripped of white space

            Ia_ids=subset[np.in1d(subset,np.char.strip(df['SNID']))]

            df = fits.open(nIa_head)[1].data
            nIa_ids=subset[np.in1d(subset,np.char.strip(df['SNID']))]

            data_Ia =  sncosmo.read_snana_fits(Ia_head, os.path.join(folder,'LSST_Ia_PHOT.FITS'),snids=Ia_ids)
            data_nIa =  sncosmo.read_snana_fits(nIa_head, os.path.join(folder,'LSST_NONIa_PHOT.FITS'),snids=nIa_ids)
        else:
            data_Ia =  sncosmo.read_snana_fits(os.path.join(folder,'LSST_Ia_HEAD.FITS'), os.path.join(folder,'LSST_Ia_PHOT.FITS'))
            data_nIa =  sncosmo.read_snana_fits(os.path.join(folder,'LSST_NONIa_HEAD.FITS'), os.path.join(folder,'LSST_NONIa_PHOT.FITS'))


        if isinstance(subset,basestring)and subset=='Ia':
            all_data=data_Ia
        elif isinstance(subset,basestring) and subset=='nIa':
            all_data=data_nIa
        else:
            all_data=data_Ia+data_nIa
        self.data={}
        self.object_names=[]

        invalid=0 #Some objects may have empty data
        print ('Reading data...')

        for i in range(len(all_data)):
            snid=all_data[i].meta['SNID'].decode('UTF-8')
            if isinstance(subset,basestring) or ((snid in subset) or (i in subset)):
                self.object_names.append((str)(snid))
                lc=self.get_lightcurve(all_data[i])
                if len(lc['mjd']>0):
                    self.data[snid]=lc
                else:
                    invalid+=1
        if invalid>0:
            print ('%d objects were invalid and not added to the dataset.' %invalid)
        self.object_names=np.array(self.object_names, dtype='str')
        print ('%d objects read into memory.' %len(self.data))


    def get_lightcurve(self, tab):
        """
        Converts the sncosmo convention for the astropy tables to snmachine's.

        Parameters
        ----------
        tab : astropy.table.Table
            Light curve

        """
        tab_new=tab['MJD', 'FLUXCAL', 'FLUXCALERR', 'FLT']
        tab_new.rename_column('MJD','mjd')
        start_mjd=(tab_new['mjd']).min()
        tab_new['mjd']=tab_new['mjd']-start_mjd
        tab_new.rename_column('FLUXCAL','flux')
        tab_new.rename_column('FLUXCALERR','flux_error')
        tab_new.rename_column('FLT','filter')
        tab_new=Table(tab_new, dtype=['f', 'f', 'f', 'U5'])
        old_filts=['u', 'g', 'r', 'i', 'z', 'Y']
        for f in range(len(old_filts)):
            tab_new['filter'][tab_new['filter'] == old_filts[f]]=self.filter_set[f]
        zp=Column(name='zp', data=np.array([27.5]*len(tab_new['mjd'])))
        zpsys=Column(name='zpsys', data=['ab']*len(tab_new['mjd']))
        tab_new.add_column(zp)
        tab_new.add_column(zpsys)

        tab_new.meta={'name':tab.meta['SNID'].decode('UTF-8'), 'z':tab.meta['REDSHIFT_FINAL'], 'z_err':tab.meta['REDSHIFT_FINAL_ERR'], 'type':tab.meta['SNTYPE'],
        'initial_observation_time':start_mjd}
        return tab_new


class LSSTCadenceSimulations(OpsimDataset):
    """
    Class to read in the SNANA cadence simulations, which are divided into chunks.
    """

    def __init__(self, folder, subset='none', mix=False, filter_set=['lsstu', 'lsstg', 'lsstr', 'lssti', 'lsstz', 'lssty'], indices=range(1,21)):
        """
        Initialisation.

        Parameters
        ----------
        folder : str
            Folder where simulations are located
        subset : str or list-like, optional
            List of a subset of object names. If not supplied, the full dataset will be used
        mix : bool, optional
            The output of the simulations is often highly ordered, this randomly permutes the objects when they're read in
        filter_set : list-like, optional
            Set of possible filters
        indices : list of ints
            List of indices that index the fits files which each store one chunk of the simulated light curves.
        """
        self.indices=indices
        super().__init__(folder,subset,mix,filter_set)


    def get_data(self, folder, subset='none'):
        """
        Reads in the simulated data

        Parameters
        ----------
        folder : str
            Folder where simulations are located
        subset : str or list-like, optional
            List of a subset of object names. If not supplied, the full dataset will be used

        """

        data_Ia=[]
        data_nIa=[]

        print ('Reading data...')
        for i in self.indices:
            print('chunk %02d'%i)
            if (not isinstance(subset,basestring)) and (all(isinstance(l,basestring) for l in subset)):
                #We have to deal with separate Ia and nIa fits files
                Ia_head=os.path.join(folder,'RH_LSST_WFD_Ia-%02d_HEAD.FITS'%i)
                nIa_head=os.path.join(folder,'RH_LSST_WFD_NONIa-%02d_HEAD.FITS'%i)

                df = fits.open(Ia_head)[1].data
                subset=np.char.strip(subset) #If these are read from the header they have to be stripped of white space
                Ia_ids=subset[np.in1d(subset,np.char.strip(df['SNID']))]

                df = fits.open(nIa_head)[1].data
                nIa_ids=subset[np.in1d(subset,np.char.strip(df['SNID']))]

                thischunk_Ia =  sncosmo.read_snana_fits(Ia_head, os.path.join(folder,'RH_LSST_WFD_Ia-%02d_PHOT.FITS'%i),snids=Ia_ids)
                thischunk_nIa =  sncosmo.read_snana_fits(nIa_head, os.path.join(folder,'RH_LSST_WFD_NONIa-%02d_PHOT.FITS'%i),snids=nIa_ids)
            else:
                thischunk_Ia =  sncosmo.read_snana_fits(os.path.join(folder,'RH_LSST_WFD_Ia-%02d_HEAD.FITS'%i), os.path.join(folder,'RH_LSST_WFD_Ia-%02d_PHOT.FITS'%i))
                thischunk_nIa =  sncosmo.read_snana_fits(os.path.join(folder,'RH_LSST_WFD_NONIa-%02d_HEAD.FITS'%i), os.path.join(folder,'RH_LSST_WFD_NONIa-%02d_PHOT.FITS'%i))

            data_Ia+=thischunk_Ia
            data_nIa+=thischunk_nIa


        if isinstance(subset,basestring)and subset=='Ia':
            all_data=data_Ia
        elif isinstance(subset,basestring) and subset=='nIa':
            all_data=data_nIa
        else:
            all_data=data_Ia+data_nIa
        self.data={}
        self.object_names=[]

        invalid=0 #Some objects may have empty data

        for i in range(len(all_data)):
            if i%1e4==0:
                print('%dk'%(i//1e3))
            snid=all_data[i].meta['SNID'].decode('UTF-8')
            if isinstance(subset,basestring) or ((snid in subset) or (i in subset)):
                self.object_names.append((str)(snid))
                lc=self.get_lightcurve(all_data[i])
                if len(lc['mjd']>0):
                    self.data[snid]=lc
                else:
                    invalid+=1
        if invalid>0:
            print ('%d objects were invalid and not added to the dataset.' %invalid)
        self.object_names=np.array(self.object_names, dtype='str')
        print ('%d objects read into memory.' %len(self.data))


class SDSS_Data(EmptyDataset):
    """
    Class to read in the SDSS supernovae dataset
    """

    def __init__(self, folder, subset='none', training_only=False, filter_set=['sdssu','sdssg', 'sdssr', 'sdssi', 'sdssz'], subset_length = False, classification = 'none'):
        """
        Initialisation

        Parameters
        ----------
        folder : str
            Folder where simulations are located
        subset : str or list-like, optional
            List of a subset of object names. If not supplied, the full dataset will be used
        filter_set : list-like, optional
            Set of possible filters
        subset_length : bool or int, optional
            If supplied, will return this many random objects (can be used in conjunction with subset="spectro")
        classification : str, optional
            Can return one specific type of supernova.
        """
        self.filter_set=filter_set
        self.rootdir=folder
        self.survey_name=folder.split(os.path.sep)[-2] # second to last / / /..
        self.object_names=self.get_object_names(subset=subset,subset_length=subset_length,classification=classification)
        #Get all the data as a list of astropy tables (this should not be memory intensive, even for large numbers of light curves)
        self.data={}
        invalid=0 #Some objects may have empty data
        print ('Reading data...')
        for i in range(len(self.object_names)):
            lc=self.get_lightcurve(self.object_names[i])
            if len(lc['mjd']>0):
                self.data[self.object_names[i]]=lc
            else:
                invalid+=1
        if invalid>0:
            print ('%d objects were invalid and not added to the dataset.' %invalid)
        print ('%d objects read into memory.' %len(self.data))
        #We create an optional model set which can be set by whatever feature class used
        self.models={}

    def get_SNe(self,subset_length):
        """
        Function to take all supernovae from Master SDSS data file  and return a random sample of SNe of user-specified length
        if requested

        Parameters
        ----------
        subset_length : int
            Number of objects to return

        Returns
        -------
        list-like
            List of object names

        """

        fl = open(self.rootdir+self.survey_name+'.LIST')
        SN = []
        for line in fl:
            s = line.split()
            if (s[5] == "SNIa" or s[5] == "SNIb" or s[5] == "SNIc" or s[5] == "SNII" or s[5] == "SNIa?" or s[5] == "pSNIa" or s[5] == "pSNIbc" or s[5] == "pSNII" or s[5] == "zSNIa" or s[5] == "zSNIbc" or s[5] == "zSNII"):
                if len(str(s[0])) == 3:
                    SN.append("SMP_000%s.dat" % s[0])
                elif len(str(s[0])) == 4:
                    SN.append("SMP_00%s.dat" % s[0])
                elif len(str(s[0])) == 5:
                    SN.append("SMP_0%s.dat" % s[0])
    # SN now contains all file names for supernovae
        if subset_length != False:
            SN = [SN[i] for i in sorted(sample(range(len(SN)), subset_length)) ]

        return SN

    def get_spectro(self,subset_length,classification):
        """
        Function to take all spectroscopically confirmed supernovae from Master file and return a random sample of SNe of user-specified length
        if requested

        Parameters
        ----------
        subset_length : bool or int
            Number of objects to return (False to return all)
        classification : str
            Can specify a particular type of supernova to return ('none' for all types)

        Returns
        -------
        list-like
            List of object names
        """
        fl = open(self.rootdir+self.survey_name+'.LIST')
        SN = []
        classes = []
        for line in fl:
            s = line.split()
            if (s[5] == "SNIa" or s[5] == "SNIb" or s[5] == "SNIc" or s[5] == "SNII"):
                classes.append(s[5])
                if len(str(s[0])) == 3:
                    SN.append("SMP_000%s.dat" % s[0])
                elif len(str(s[0])) == 4:
                    SN.append("SMP_00%s.dat" % s[0])
                elif len(str(s[0])) == 5:
                    SN.append("SMP_0%s.dat" % s[0])
        # SN now contains all file names for spectroscopically confirmed supernovae

        if subset_length != False:
            x = sorted(sample(range(len(SN)), subset_length))
            SN = [SN[i] for i in x ]
            classes = [classes[i] for i in x]

        if classification != 'none': # can specify classification of supernova if user-requested
            if classification == 'Ia' or classification == 'SNIa':
                SN = [SN[i] for i in range(len(SN)) if classes[i] =='SNIa']
            elif classification == 'Ib' or classification == 'SNIb':
                SN = [SN[i] for i in range(len(SN)) if classes[i] =='SNIb']
            elif classification == 'Ic' or classification == 'SNIc':
                SN = [SN[i] for i in range(len(SN)) if classes[i] =='SNIc']
            elif classification == 'Ibc' or classification == 'SNIbc':
                SN = [SN[i] for i in range(len(SN)) if classes[i] == 'SNIb' or classes[i] == 'SNIc']
            elif classification == 'II' or classification == 'SNII':
                SN = [SN[i] for i in range(len(SN)) if classes[i] == 'SNII']
            else:
                print ('Invalid classification requested.')
                sys.exit()

        return SN

    def get_photo(self,subset_length,classification):
        """
        Function to take all purely photometric supernovae from Master file and return a   random sample of SNe of user-specified length
        if requested
        Parameters
        ----------
        subset_length : bool or int
            Number of objects to return (False to return all)
        classification : str
            Can specify a particular type of supernova to return ('none' for all types)
        Returns
        -------
        list-like
            List of object names
        """
        fl = open(self.rootdir+self.survey_name+'.LIST')
        SN = []
        classes = []
        for line in fl:
            s = line.split()
            if (s[5] == "pSNIa" or s[5] == "pSNIbc" or s[5] == "pSNII" or s[5] == "zSNIa" or s[5] == 'zSNIbc' or s[5] == 'zSNII' or s[5] == 'SNIa?'):
                classes.append(s[5])
                if len(str(s[0])) == 3:
                    SN.append("SMP_000%s.dat" % s[0])
                elif len(str(s[0])) == 4:
                    SN.append("SMP_00%s.dat" % s[0])
                elif len(str(s[0])) == 5:
                    SN.append("SMP_0%s.dat" % s[0])
         #SN now contains all file names for spectroscopically confirmed supernovae

        if subset_length != False:
            x = sorted(sample(range(len(SN)), subset_length))
            SN = [SN[i] for i in x ]
            classes = [classes[i] for i in x]

        if classification != 'none': # can specify classification of supernova if user-requested
            if classification =='Ia' or classification == 'SNIa':
                SN = [SN[i] for i in range(len(SN)) if classes[i] == 'SNIa?' or classes[i] == 'pSNIa' or classes[i] == 'zSNIa']
            elif classification == 'Ibc' or classification == 'SNIbc':
                SN = [SN[i] for i in range(len(SN)) if classes[i] == 'pSNIbc' or classes[i] == 'zSNIbc']
            elif classification == 'II' or classification == 'SNII':
                SN = [SN[i] for i in range(len(SN)) if classes[i] == 'pSNII' or classes[i] == 'zSNII']
            else:
                print ('Invalid classification requested.')
                sys.exit()

        return SN

    def get_object_names(self, subset='none',subset_length=False,classification='none'):
        """
        Gets a list of the names of the files within the dataset.
        Parameters
        ----------
        subset : str or list-like, optional
            List of a subset of object names. If not supplied, the full dataset will be used
        subset_length : bool or int, optional
            Number of objects to return (False to return all)
        classification : str, optional
            Can specify a particular type of supernova to return ('none' for all types)
        Returns
        -------
        list-like
            Object names
        """
        if isinstance(subset,basestring):
            if subset=='spectro':
                return np.array(self.get_spectro(subset_length,classification)) # have to convert to numpy array for wavelet features to work
                #loads random sample of the spec confirmed data defaulted to whole
            elif subset == 'photo': ##only photometric data
                return np.array(self.get_photo(subset_length,classification))
            elif subset=='none':
                return np.array(self.get_SNe(subset_length))
                # loads random sample of SNe from whole master file - sample defaulted to whole
        elif all(isinstance(l,basestring) for l in subset):
            #We assume subset is a list of strings containing object names
            return subset
        else:
            #Otherwise it must be a list of indices. Otherwise raise an error.
            names=np.genfromtxt(self.rootdir+self.survey_name+'.LIST', dtype='str')
            try:
                return names[subset]
            except IndexError:
                print ('Invalid subset provided')


    def get_info(self,flname):
        """
        Function which takes file name of supernova and returns dictionary of spectroscopic and photometric redshifts and their errors when available as
           well as the type of the supernova
        Parameters
        ----------
        flname : str
            Name of object
        Returns
        -------
        list-like
            Redshift, redshift error, type
        """
        fl = open(self.rootdir+self.survey_name+'.LIST')
        z = {'z_hel':float('nan'),'z_phot':float('nan')}# z_hel is spectroscopic heliocentric redshift and z_psnid uses zspec as prior but has many more??
        z_err = {'z_hel_err':float('nan'),'z_phot_err':float('nan')}
        t = -9
        for line in fl:
            s=line.split()
            if "SMP_000%s.dat" % s[0] == flname or "SMP_00%s.dat" % s[0] == flname or "SMP_0%s.dat" % s[0] == flname: # is this a bit slow?
                if s[103] != "\\N":
                    z['z_phot']=float(s[103])
                else:
                    z['z_phot']= -9
                if s[11] != "\\N":
                    z['z_hel']=float(s[11])
                else:
                    z['z_hel']= -9
                if s[104] != "\\N":
                    z_err['z_phot_err']=float(s[104])
                else:
                    z_err['z_phot_err']= -9
                if s[12] != "\\N":
                    z_err['z_hel_err']=float(s[12])
                else:
                    z_err['z_hel_err']= -9
                if s[5] == 'SNIa' or s[5] == 'pSNIa' or s[5] == 'zSNIa' or s[5] =='SNIa?': #all classifications of type Ia SNe - includes probable SNeIa
                    t = 1
                elif s[5] == 'SNIb' or s[5] == 'SNIc' or s[5] == 'pSNIbc' or s[5] == 'zSNIbc':
                    t = 3
                elif s[5] == 'SNII' or s[5] == 'pSNII' or s[5] == 'zSNII':
                    t = 2
        return z , z_err, t

    def get_lightcurve(self, flname):
        """
        Given a filename, returns a light curve astropy table that conforms with sncosmo requirements
        Parameters
        ----------
        flname : str
            The filename of the supernova (relative to data_root)
        Returns
        -------
        astropy.table.Table
            Light curve
        """
        print(flname)
        fl=open(self.rootdir+flname,'r')
        mjd=[]
        flt=[] # band
        flux=[]
        fluxerr=[] # error in flux
        mag = []
        magerr = []
        line_count = 0
        for line in fl:
            s=line.split()
            line_count = line_count + 1
            if len(s)>0 and line_count > 4 and float(s[0]) < 1024: # s[0] is flag - a flag of 1024 or greater indicates bad data ( http://arxiv.org/pdf/0908.4277v1.pdf page 18)
                mjd.append(s[1])
                flux.append(s[7])
                fluxerr.append(s[8])
                mag.append(s[3])
                magerr.append(s[4])
                if s[2] == '0':
                    flt.append('sdssu')
                elif s[2] == '1':
                    flt.append('sdssg')
                elif s[2] == '2':
                    flt.append('sdssr')
                elif s[2] == '3':
                    flt.append('sdssi')
                elif s[2] == '4':
                    flt.append('sdssz')
        mjd = [float(x) for x in mjd] # contains strings - convert to floats
        flux = [float(x) for x in flux]
        fluxerr = [float(x) for x in fluxerr]
        mag = [float(x) for x in mag]
        magerr = [float(x) for x in magerr]
        (Z, Z_err, type) = self.get_info(flname)
        if Z['z_hel'] != -9:
            z = Z['z_hel'] #use spectroscopic redshifts if available
            z_err = Z_err['z_hel_err']
        elif Z['z_phot'] != -9:
            z = Z['z_phot'] #photometric redshift
            z_err = Z_err['z_phot_err']
        else:
            z = -9
            z_err = -9 # returns values of -9 if no redshift is available

        #Zeropoint
        zp=np.array([27.5]*len(mjd))
        zpsys=['ab']*len(mjd)

        #Make everything arrays
        mjd=np.array(mjd)
        flt=np.array(flt, dtype='str')
        flux=np.array(flux)
        fluxerr=np.array(fluxerr)
        mag = np.array(mag)
        magerr = np.array(magerr)
        start_mjd=mjd.min()
        r_flux = np.array([flux[i] for i in range(len(flux)) if flt[i]=='sdssr'])
        if len(r_flux) > 0:
            peak_flux = r_flux.max()
        else:
            peak_flux = -9
        mjd=mjd-start_mjd #We shift the times of the observations to all start at zero. If required, the mjd of the initial observation is stored in the metadata.
        #Note: obviously this will only zero the observations in one filter band, the others have to be zeroed if fitting functions.
        tab = Table([mjd, flt, flux, fluxerr, zp, zpsys, mag, magerr], names=('mjd', 'filter', 'flux', 'flux_error', 'zp', 'zpsys', 'mag', 'mag_error'), meta={'name':flname,'z':z, 'z_err':z_err, 'type':type, 'initial_observation_time':start_mjd, 'peak flux':peak_flux })

        return tab


class SDSS_Simulations(EmptyDataset):
    """
    Class to read in the SDSS simulations dataset
    """

    def __init__(self, folder, subset='none', training_only=False, filter_set=['sdssu','sdssg', 'sdssr', 'sdssi', 'sdssz'], subset_length = False, classification = 'none'):
        """
        Initialisation
        Parameters
        ----------
        folder : str
            Folder where simulations are located
        subset : str or list-like, optional
            List of a subset of object names. If not supplied, the full dataset will be used
        filter_set : list-like, optional
            Set of possible filters
        subset_length : bool or int, optional

            If supplied, will return this many random objects (can be used in conjunction with subset="spectro")
        classification : str, optional
            Can return one specific type of supernova.
        """
        self.filter_set=filter_set
        self.rootdir=folder
        self.survey_name=folder.split(os.path.sep)[-2] # second to last / / /..
        #Get all the data as a list of astropy tables (this should not be memory intensive, even for large numbers of light curves)
        self.data={}
        invalid=0 #Some objects may have empty data
        print ('Reading data..')
        (self.data, invalid) = self.get_data(subset, subset_length, classification)
        if invalid>0:
            print ('%d objects were invalid and not added to the dataset.' %invalid)
        print ('%d objects read into memory.' %len(self.data))
        self.object_names = self.data.keys()
        #We create an optional model set which can be set by whatever feature class used
        self.models={}


    def get_data(self, subset='none', subset_length=False, classification = 'none'):
        """
        Function to get all data in same form as SDSS Data
        """
        # read in data as snana files
        d_Ia = sncosmo.read_snana_fits(self.rootdir + "SDSS_Ia_HEAD.FITS",self.rootdir + "SDSS_Ia_PHOT.FITS")
        d_nIa =  sncosmo.read_snana_fits(self.rootdir + "SDSS_NONIa_HEAD.FITS", self.rootdir + "SDSS_NONIa_PHOT.FITS")
        invalid = 0 # number of invalid LCs
        data = {}

        # allow user to specify dataset of entirely Ia, Ibc, non-Ia or II
        if classification == 'none':
            for i in range(len(d_Ia)):
                SN = self.get_lightcurve(d_Ia[i])
                if len(SN['mjd']) > 0 :
                    data['%s'%SN.meta['snid']] = SN
                else:
                    invalid+=1
            for i in range(len(d_nIa)):
                SN = self.get_lightcurve(d_nIa[i])
                if len(SN['mjd']) > 0:
                    data['%s'%SN.meta['snid']] = SN
                else:
                    invalid+=1
        elif classification == 'Ia' or classification == 'SNIa':
            for i in range(len(d_Ia)):
                SN = self.get_lightcurve(d_Ia[i])
                if len(SN['mjd']) > 0 :
                    data['%s'%SN.meta['snid']] = SN
                else:
                    invalid+=1
        elif classification == 'nIa' or classification == 'non-SNIa':
            for i in range(len(d_nIa)):
                SN = self.get_lightcurve(d_nIa[i])
                if len(SN['mjd']) > 0:
                    data['%s'%SN.meta['snid']] = SN
                else:
                    invalid+=1
        elif classification == 'Ibc' or classification == 'SNIbc':
            for i in range(len(d_nIa)):
                SN = self.get_lightcurve(d_nIa[i])
                if len(SN['mjd']) > 0 :
                    if SN.meta['type'] == 3:
                        data['%s'%SN.meta['snid']] = SN
                else:
                    invalid+=1
        elif classification == 'II' or classification == 'SNII':
            for i in range(len(d_nIa)):
                SN = self.get_lightcurve(d_Ia[i])
                if len(SN['mjd']) > 0:
                    if SN.meta['type'] == 2:
                        data['%s'%SN.meta['snid']] = SN
                else:
                    invalid+=1
        else:
            print ('Invalid classification requested')
            sys.exit()

        # allow user to request entirely spectroscopic data or photometric data
        if subset == 'spectro':
            data = dict((key,value) for (key,value) in data.items() if value.meta['data type'] == 'spec')
        if subset == 'photo':
            data = dict((key,value) for (key,value) in data.items() if value.meta['data type'] == 'phot')

        # allow user to request a shortened subset of the dataset
        if subset_length != False:
            data = dict(sample(data.items(), subset_length))

        return data, invalid

    def get_lightcurve(self, lc):

        mjd = np.array([lc['MJD'][i] for i in range(len(lc['MJD'])) if lc['FLUXCAL'][i] > 0])
        flt = np.array(['sdss' + lc['FLT'][i] for i in range(len(lc['FLT'])) if lc['FLUXCAL'][i] > 0])
        flux = np.array( [(lc['FLUXCAL'][i]*math.pow(10,-1.44)) for i in range(len(lc['FLUXCAL'])) if lc['FLUXCAL'][i] > 0]) # ignore negative flux values
        #FLUX: MULTIPLY BY 10^-1.44 (FLUX IN SDSS IS CALCULATED AS 10^(-0.4MAG +9.56) WHEREAS SIMULATED FLUXES ARE CALCULATED AS 10^(-0.4MAG + 11)- WE USE THE SDSS CONVENTION).
        fluxerr = np.array([(lc['FLUXCALERR'][i]*math.pow(10,-1.44)) for i in range(len(lc['FLUXCALERR'])) if lc['FLUXCAL'][i] > 0])
        mag = np.array([lc['MAG'][i] for i in range(len(lc['MAGERR'])) if lc['FLUXCAL'][i] > 0])
        magerr = np.array([lc['MAGERR'][i] for i in range(len(lc['MAGERR'])) if lc['FLUXCAL'][i] > 0])
        start_mjd = mjd.min()
        r_flux = np.array([flux[i] for i in range(len(flux)) if flt[i]=='sdssr'])
        if len(r_flux) > 0:
            peak_flux = r_flux.max()
        else:
            peak_flux = -9
        mjd=mjd-start_mjd #We shift the times of the observations to all start at zero. If required, the mjd of the initial observation is stored in the metadata.
        #Note: obviously this will only zero the observations in one filter band, the others have to be zeroed if fitting functions.
        # find supernova classification and whether it is spectroscopically classified or photometrically
        sntype = -9
        dtype = -9
        if lc.meta['SNTYPE'] == 120  :
            sntype = 1
            dtype = 'spec'
        elif lc.meta['SNTYPE'] == 106:
            sntype =1
            dtype = 'phot'
        elif lc.meta['SNTYPE'] == 32 or lc.meta['SNTYPE'] == 33:
            sntype =3
            dtype = 'spec'
        elif lc.meta['SNTYPE'] == 132 or lc.meta['SNTYPE'] == 133:
            sntype = 3
            dtype = 'phot'
        elif lc.meta['SNTYPE'] == 22:
            sntype = 2
            dtype = 'spec'
        elif lc.meta['SNTYPE'] == 122:
            sntype = 2
            dtype = 'phot'
        # get redshift - heliocentric is used where possible, otherwise a simulated heliocentric redshift is used
        z = -9
        z_err = -9
        if lc.meta['REDSHIFT_HELIO'] != -9 and lc.meta['REDSHIFT_HELIO_ERR'] != -9:
            z = lc.meta['REDSHIFT_HELIO']
            z_err = lc.meta['REDSHIFT_HELIO_ERR']
        else:
            z = lc.meta['SIM_REDSHIFT_HELIO']
            # no simulated error in redshift available

        #supernova identifier (used as object name)
        snid = lc.meta['SNID']

        #Zeropoint
        zp=np.array([27.5]*len(mjd))
        zpsys=['ab']*len(mjd)

        # form astropy table
        tab = Table([mjd, flt, flux, fluxerr, zp, zpsys, mag, magerr],
                    names=('mjd', 'filter', 'flux', 'flux_error', 'zp',
                           'zpsys', 'mag', 'mag_error'),
                    meta={'snid': snid,'z':z, 'z_err':z_err, 'type':sntype,
                          'initial_observation_time':start_mjd,
                          'peak flux':peak_flux , 'data type':dtype })

        return tab


class SNANA_Data(EmptyDataset):
    """
    Generic class to read in any SNANA simulation set.
    """
    def __init__(self, folder='', list_of_files=[], subset='none', filter_set=['sdssu','sdssg', 'sdssr', 'sdssi', 'sdssz'], subset_length = False):
        """
        Initialisation
        Parameters
        ----------
        folder : str
            Folder where simulations are located
        subset : str or list-like, optional
            List of a subset of object names. If not supplied, the full dataset will be used
        filter_set : list-like, optional
            Set of possible filters
        subset_length : bool or int, optional

            If supplied, will return this many random objects (can be used in conjunction with subset="spectro")
        classification : str, optional
            Can return one specific type of supernova.
        """
        self.filter_set=filter_set
        if len(list_of_files) == 0:
            if len(folder) == 0:
                print('WARNING: No files or folder provided')
            else:
                fls = os.listdir(folder)
                list_of_files = []
                for f in fls:
                    if 'HEAD' in f and ('FITS' in f or 'fits' in f):
                        list_of_files.append(os.path.join(folder, f))
        self.list_of_files = list_of_files
        #self.survey_name=folder.split(os.path.sep)[-2] # second to last / / /..
        #Get all the data as a list of astropy tables (this should not be memory intensive, even for large numbers of light curves)
        self.snana_types_dict = {
            101: 1,
            20: 2,
            21: 2,
            22: 2,
            23: 2,
            120: 2,
            121: 2,
            122: 2,
            123: 2,
            32: 3,
            33: 3,
            132: 3,
            133: 3,
            42: 4,
            142: 4

        }

        self.data={}
        invalid=0 #Some objects may have empty data
        print ('Reading data..')
        (self.data, invalid) = self.get_data(subset, subset_length)
        if invalid>0:
            print ('%d objects were invalid and not added to the dataset.' %invalid)
        print ('%d objects read into memory.' %len(self.data))
        self.object_names = list(self.data.keys())
        #We create an optional model set which can be set by whatever feature class used
        self.models={}

        # SNANA conventions (we use 1 for Ia, 2 for II, 3 for Ibc, 4 for Ia_pec)
        # Generally a 1 at the beginning denotes a "photometric" SNe. Since these are simulations
        # this doesn't matter as much


    def get_data(self, subset='none', subset_length=False):
        """
        Function to get all data in same form as SDSS Data
        """
        # read in data as snana files
        # This will automatically look for matching HEAD and PHOT files
        invalid = 0  # number of invalid LCs
        data = {}

        for f in self.list_of_files:
            if 'HEAD' in f:
                ind = f.index('HEAD')
                fl_prefix = f[:ind]
                print('Reading data from the',fl_prefix, 'files')
                phot_file = fl_prefix+'PHOT'+f[ind+4:]
                try:
                    sne = sncosmo.read_snana_fits(f, phot_file)
                except FileNotFoundError:
                    print('WARNING Either the HEAD or PHOT file is missing for',fl_prefix)

            for i in range(len(sne)):
                snid = sne[i].meta['SNID']
                if subset is 'none' or snid in subset:
                    SN = self.get_lightcurve(sne[i])
                    if len(SN['mjd']) > 0 :
                        data['%s'%SN.meta['snid']] = SN
                    else:
                        invalid+=1


        return data, invalid

    def get_lightcurve(self, lc):

        mjd = np.array([lc['MJD'][i] for i in range(len(lc['MJD'])) if lc['FLUXCAL'][i] > 0])
        flt = np.array(['sdss' + lc['FLT'][i] for i in range(len(lc['FLT'])) if lc['FLUXCAL'][i] > 0])
        flux = np.array([lc['FLUXCAL'][i] for i in range(len(lc['FLUXCAL'])) if lc['FLUXCAL'][i] > 0]) # ignore negative flux values
        fluxerr = np.array([lc['FLUXCALERR'][i] for i in range(len(lc['FLUXCALERR'])) if lc['FLUXCAL'][i] > 0])

        start_mjd = mjd.min()
        r_flux = np.array([flux[i] for i in range(len(flux)) if flt[i]=='sdssr'])
        if len(r_flux) > 0:
            peak_flux = r_flux.max()
        else:
            peak_flux = -9
        mjd=mjd-start_mjd #We shift the times of the observations to all start at zero. If required, the mjd of the initial observation is stored in the metadata.
        #Note: obviously this will only zero the observations in one filter band, the others have to be zeroed if fitting functions.
        # find supernova classification and whether it is spectroscopically classified or photometrically
        sntype = lc.meta['SNTYPE']
        if sntype in list(self.snana_types_dict.keys()):
            sntype = self.snana_types_dict[sntype]


        # get redshift - heliocentric is used where possible, otherwise a simulated heliocentric redshift is used
        z = -9
        z_err = -9
        if lc.meta['REDSHIFT_HELIO'] != -9 and lc.meta['REDSHIFT_HELIO_ERR'] != -9:
            z = lc.meta['REDSHIFT_HELIO']
            z_err = lc.meta['REDSHIFT_HELIO_ERR']
        else:
            z = lc.meta['SIM_REDSHIFT_HELIO']
            # no simulated error in redshift available

        #supernova identifier (used as object name)
        snid = lc.meta['SNID'].decode()

        #Zeropoint
        zp=np.array([27.5]*len(mjd))
        zpsys=['ab']*len(mjd)

        # form astropy table
        tab = Table([mjd, flt, flux, fluxerr, zp, zpsys], names=('mjd', 'filter', 'flux', 'flux_error', 'zp', 'zpsys'), meta={'snid': snid,'z':z, 'z_err':z_err, 'type':sntype, 'initial_observation_time':start_mjd, 'peak flux':peak_flux })

        return tab<|MERGE_RESOLUTION|>--- conflicted
+++ resolved
@@ -3,14 +3,10 @@
 turn the light curves into astropy tables that can be read by the rest of the
 code.
 """
-<<<<<<< HEAD
-
-from __future__ import division # To be compatible with python 2
-=======
+
 from __future__ import division  # To be compatible with python 2
 
 __all__ = []
->>>>>>> 9ddd1878
 
 import math
 import os
