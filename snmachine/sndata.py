"""
Module containing Dataset classes. These read in data from various sources and turns the light curves into astropy tables that
can be read by the rest of the code.
"""
from __future__ import division
import re
from past.builtins import basestring
import numpy as np
import os
if not 'DISPLAY' in os.environ:
    import matplotlib
    matplotlib.use('Agg')
import matplotlib.pyplot as plt
from astropy.table import Table, Column
from astropy.io import fits
import pandas as pd
import sys
import pickle
from random import shuffle, sample
from scipy import interpolate
import sncosmo
import math
from time import time
import datetime

#Colours for graphs
colours={'sdssu':'#6614de','sdssg':'#007718','sdssr':'#b30100','sdssi':'#d35c00','sdssz':'k','desg':'#007718','desr':'#b30100','desi':'#d35c00','desz':'k',
'lssty':'#e50000','lsstu':'#9a0eea','lsstg':'#75bbfd','lsstr':'#76ff7b','lssti':'#fdde6c','lsstz':'#f97306','lsstY':'#e50000'}

sntypes={1:'Ia',2:'II',21:'IIn',22:'IIP',23:'IIL',3:'Ibc',32:'Ib',33:'Ic',66:'other'}
markers={'desg':'^', 'desr':'o', 'desi':'s', 'desz':'*'}
labels={'desg':'g', 'desr':'r', 'desi':'i', 'desz':'z'}

def plot_lc(lc):
    """
    External function to plot light curves.

    Parameters
    ----------
    lc : astropy.table.Table
        Light curve

    """
    """
        @param fname The filename of the supernova (relative to data_root)
    """

    #This selects the filters from the possible set that this object has measurements in and maintains the order
    filts=np.unique(lc['filter'])

    #Keep track of the min and max values on the plot for resizing axes
    min_x=np.inf
    max_x=-np.inf
    lines=[]
    for j in range(len(filts)):
        inds=np.where(lc['filter']==filts[j])[0]
        if 'flux_error' in lc.keys():
            t, F, F_err=lc['mjd'][inds], lc['flux'][inds], lc['flux_error'][inds]
            error=True
        else:
            t, F=lc['mjd'][inds], lc['flux'][inds]
            error=False
        #tdelt=t-t.min()
        tdelt=t
        if filts[j] in markers.keys():
            mkr=markers[filts[j]]
        else:
            mkr='o'
        if error:
            l=plt.errorbar(tdelt, F,yerr=F_err,  marker=mkr,linestyle='none',  color=colours[filts[j]], markersize=4)
        else:
            l=plt.plot(tdelt, F,lw=2,  marker=mkr,color=colours[filts[j]])
        lines.append(l)
        if tdelt.min()<min_x:
            min_x=tdelt.min()
        if tdelt.max()>max_x:
            max_x=tdelt.max()


    ext=0.05*(max_x-min_x)
    plt.xlim([min_x-ext, max_x+ext])
    plt.xlabel('Time (days)',  fontsize=16)
    plt.ylabel('Flux',  fontsize=16)

    plt.legend(lines, filts, numpoints=1,loc='best')


class EmptyDataset:
    """
    Empty data set, to fill up with light curves (of format astropy.table.Table) in your memory.
    """

    def __init__(self, folder=None, survey_name=None, filter_set=None):

        """
        Initialisation.
        Parameters
        ----------
        folder : str
            Root folder containing the data
        survey_name : str
            Specifies the name of the survey; needed for output folder name
        filter_set : list, optional
            List of possible filters used

        """
        if filter_set is None:
            self.filter_set = []
        else:
            self.filter_set = filter_set
        self.rootdir = folder
        self.survey_name = survey_name
        self.data = {}
        self.object_names = []
        self.models = {}

    def mix(self):
        shuffle(self.object_names)

    def set_filters(self, filter_set):
        """
        Setting the filter set of an empty data set
        Parameters
        ----------
        filter_set : array of str
            filters to be added
        """
        self.filter_set = filter_set

    def set_rootdir(folder):
        """
        Setting the root directory containing light curves
        Parameters
        ----------
        folder : str
            name of the folder
        """
        self.rootdir=folder
        #self.survey_name=folder.splot(os.path.sep)[-2]

    def insert_lightcurve(self, lc, subtract_min=True):
        """
        Wraps the insertion of a new light curve into a data set. Also includes
        the new object names and possibly new filters into the data set metadata.
        The new object name needs to be in the header.
        Parameters
        ----------
        lc : astropy.table.Table
            new light curve
        """
        name=lc.meta['name']
        self.object_names=np.append(self.object_names,name)
        if subtract_min and len(lc)>0:
            lc['mjd']-=lc['mjd'].min()
        self.data[name]=lc
        for flt in np.unique(lc['filter']):
            if not str(flt) in self.filter_set:
                print('Adding filter '+str(flt)+' ...')
                self.filter_set.append(str(flt))

    def __plot_this(self, fname, title=True, loc='best'):
        """
        Internal function used by other functions to plot light curves.

        Parameters
        ----------
        fname : str
            The filename of the supernova (relative to data_root)
        title : str, optional
            Put a title on the plot
        loc : str, optional
            Location of legend
        """

        lc=self.data[fname]

        #This selects the filters from the possible set that this object has measurements in and maintains the order
        filts=sorted(set(self.filter_set) & set(np.unique(lc['filter'])), key = self.filter_set.index)

        #Keep track of the min and max values on the plot for resizing axes
        min_x=np.inf
        max_x=-np.inf
        lines=[]
        if self.sep_detect:
            lines_d = []

        labs = []
        for j in range(len(filts)):
            f = filts[j]
            inds = np.where(lc['filter']==filts[j])[0]
            t, F, F_err=lc['mjd'][inds], lc['flux'][inds], lc['flux_error'][inds]
            if self.sep_detect:
                inds_d = np.where((lc['filter'] == filts[j]) & (lc['detected'] == 1))[0]
                t_d, F_d, F_err_d =lc['mjd'][inds_d], lc['flux'][inds_d], lc['flux_error'][inds_d]
                if len(t_d) > 0:
                    detect_in_band = True
                else:
                    detect_in_band = False

            #tdelt=t-t.min()
            tdelt=t
            if self.sep_detect and detect_in_band:
                tdelt_d = t_d

            if filts[j] in markers.keys():
                mkr=markers[filts[j]]
            else:
                mkr='o'
<<<<<<< HEAD
=======
                mkr_d='x'
>>>>>>> fc75825c

            #Plot the model, if it has been set
            if self.plot_model:
                if fname in self.models.keys():
                    mod=self.models[fname]
                    if mod is not None:
                        inds=np.where(mod['filter']==filts[j])[0]
                        t_mod, F_mod=mod['mjd'][inds], mod['flux'][inds]
                        plt.plot(t_mod, F_mod, color=colours[filts[j]])

            l=plt.errorbar(tdelt, F,yerr=F_err,  marker=mkr, linestyle='none',  color=colours[filts[j]], markersize=4)
            lines.append(l)

            if self.sep_detect and detect_in_band:
                l_d=plt.errorbar(tdelt_d, F_d,yerr=F_err_d,  marker=mkr_d, linestyle='none',  color=colours[filts[j]], markersize=7)
                lines.append(l_d)

            if tdelt.min()<min_x:
                min_x=tdelt.min()
            if tdelt.max()>max_x:
                max_x=tdelt.max()

<<<<<<< HEAD
=======
            if f in labels.keys():
                labs.append(labels[f])
                if self.sep_detect and detect_in_band:
                    labs.append(labels[f] + ' detected')
            else:
                labs.append(f)
                if self.sep_detect and detect_in_band:
                    labs.append(f + ' detected')
>>>>>>> fc75825c

        ext=0.05*(max_x-min_x)
        plt.xlim([min_x-ext, max_x+ext])
        plt.xlabel('Time (days)')
        plt.ylabel('Flux')
        #plt.gca().tick_params(labelsize=8)
        if title:
            plt.title('Object: %s, z:%0.2f,  Type:%s' %(fname, lc.meta['z'], self.dict_2_user_types[str(lc.meta['type'])]))

        if self.sep_detect and loc == 'outside':
            plt.legend(lines, labs, numpoints=1, bbox_to_anchor=(1.02, 1), loc="upper left")
        else:
            plt.legend(lines, labs, numpoints=1, loc=loc)
        #plt.subplots_adjust(left=0.3)

    def plot_lc(self, fname, plot_model=True, title=True, loc='best'):
        """Public function to plot a single light curve.

        Parameters
        ----------
        fname : str
            The filename of the supernova (relative to data_root)
        plot_model : bool, optional
            Whether or not to overplot the model
        title : str, optional
            Put a title on the plot
        loc : str, optional
            Location of the legend
        """
        self.plot_model=plot_model
        self.__plot_this(fname, title=title, loc=loc)
        plt.show()

    def __on_press(self, event):
        """
        Allows one to cycle through the supernovae in the dataset by hitting the left or right arrow keys.

        Parameters
        ----------
        event : keyboard event object
            Keyboard event (i.e. the left or right arrow button has been pressed)
        """

        event.canvas.figure.clear()
        if event.key=='right' and self.__ind<len(self.object_names)-1:
            self.__ind+=1
        elif event.key=='left' and self.__ind>0:
            self.__ind-=1
        self.__plot_this(self.object_names[self.__ind])
        event.canvas.draw()

<<<<<<< HEAD
    def plot_all(self, plot_model=True):
=======
    def plot_all(self, plot_model=True, mix=False, sep_detect=False):
>>>>>>> fc75825c
        """
        Plots all the supernovae in the dataset and allows the user to cycle through them with the left and
        right arrow keys.

        Parameters
        ----------
        plot_model : bool, optional
            Whether or not to overplot the model.
        """

        if len(self.data)==0:
            print('Data set does not contain any light curves - exiting!')
            return
        if mix:
            self.mix()

        self.sep_detect = sep_detect
        self.plot_model = plot_model #We use a class variable because this can't be passed directly to __on_press
        fig = plt.figure()
        self.__ind = -1
        self.cid = fig.canvas.mpl_connect('key_press_event', self.__on_press)
        plt.plot([0, 0])
        #subplots_adjust(right=0.95, top=0.95)
        plt.show()

    def save_to_folder(self, outpath, overwrite=True, listname=None):
        """
        Saves the light curves in one data set to a folder, including one '.LIST' file with all object names
        (the name can be changed if desired). The light curve format is the sncosmo standard, including a
        header for the metadata

        Parameters
        ----------
        outpath : string
            Path to folder that the light curve files will be saved to. If not existent, it will be created.
        overwrite : bool, optional
	    If the files already exist, do we overwrite them?
        listname : str
            Hand this argument to this routine if you want the list to be stored under a different name

        """

        #in case the path does not end in separator, add one for good measure
        outpath=os.path.join(outpath,'')

        if not os.path.exists(outpath):
            os.makedirs(outpath)

        foldername=outpath.split(os.path.sep)[-2]#the folder name will be the second to last item in the list
        if listname==None:
            object_list_path=os.path.join(outpath,(outpath.split(os.path.sep)[-2]+'.LIST'))
        else:
            object_list_path=os.path.join(outpath,listname)
        if overwrite or not os.path.exists(object_list_path):
            np.savetxt(object_list_path,self.object_names,fmt='%s')
        for obj in self.object_names:
            sncosmo.write_lc(self.data[obj],os.path.join(outpath,obj),format='ascii',overwrite=overwrite)

    def get_object_names(self):
        return d.object_names

    def get_max_length(self):
        """Gets the length (in days) of the longest observation in the dataset.
        """
        max_obs=0
        for n in self.object_names:
            times=self.data[n]['mjd']
            dif=times.max()-times.min()
            if dif>max_obs:
                max_obs=dif
        return max_obs

<<<<<<< HEAD

=======
>>>>>>> fc75825c
    def set_model(self, fit_sn, *args):
        """
        Can use any function to set the model for all objects in the data.

        Parameters
        ----------
        fit_sn : function
            A function which can take a light curve (astropy table) argument and a list of arguments and returns an astropy table
        args : list, optional
            Whatever arguments fit_sn requires
        """
        print ('Fitting transient models...')
        for obj in self.object_names:
            self.models[obj]=fit_sn(self.data[obj], *args)
        print ('Models fitted.')


    def get_types(self):
        """
        Returns a list of the types of the entire dataset.

        Returns
        -------
        `astropy.table.Table`
            Array of types
        """
        typs=[]
        for o in self.object_names:
            typs.append(self.data[o].meta['type'])
        tab=Table(data=[self.object_names,typs],names=['Object','Type'])
        return tab

    def get_redshift(self):
        """
        Returns a list of the redshifts of the entire dataset.

        Returns
        -------
        `~numpy.ndarray`
            Array of redshifts
        """
        z=[]
        for o in self.object_names:
            if 'z' in self.data[o].meta:
                z.append(self.data[o].meta['z'])
            else:
                z.append(-1)
        return np.array(z)

    def sim_stats(self, **kwargs):
        """
        Prints information about the survey/simulation.

        Parameters
        ----------
        indices : list-like, optional
            List of indices to indicate which objects to consider. This allows you to, for example,
        see the statistics of a training subsample.
        plot_redshift : bool, optional
            Plots a histogram of the redshift distribution
        """
        if len(self.data)==0:
            print('Data set does not contain any light curves - exiting!')
            return

        if 'indices' in kwargs:
            indices=kwargs['indices']
        else:
            indices=np.arange(len(self.object_names))
        if 'plot_redshifts' in kwargs:
            plot_redshifts=kwargs['plot_redshifts']
        else:
            plot_redshifts=True

        N=len(indices)
        redshifts=np.zeros(N)
        types=np.zeros(N)
        for i in np.arange(N):
            ind=indices[i]
            lc=self.get_lightcurve(self.object_names[ind])
            redshifts[i]=lc.meta['z']
            types[i]=lc.meta['type']

        print()
        print ('Total number of SNe: %d' %(N))
        print()
        ks=sntypes.keys()
        ks=sorted(ks)
        for k in ks:
            nk=len(np.where(types==k)[0])
            print ('Number of %s: %d (%0.2f%%)' %(sntypes[k],nk ,nk/N*100))
        nk=len(np.where(types==-9)[0])
        print ('Number of unknown: %d (%0.2f%%)' %(nk ,nk/N*100))

        if plot_redshifts==True:
            plt.hist(redshifts[redshifts!=-9], 30, facecolor='#0057f6')
            plt.xlabel('Redshift', fontsize=16)
            plt.show()

    def reduced_chi_squared(self, subset = 'none'):
        """
        Returns the reduced chi squared for each object, once a model has been set.

        Parameters
        ----------
        subset : str or list-like, optional
            List of a subset of object names. If not supplied, the full dataset will be used

        Returns
        -------
        dict
            Dictionary of reduced chi^2 for each object
        """

        if subset == 'none':
            data_list = self.object_names
        else:
            data_list = subset
        chi_dict ={}
        for name in data_list:
            lc=self.data[name]

            #This selects the filters from the possible set that this object has measurements in and maintains the order
            filts=sorted(set(self.filter_set) & set(np.unique(lc['filter'])), key = self.filter_set.index)
            chi_2 = 0
            N = 0 # counts total number of points
            for j in range(len(filts)):
                inds=np.where(lc['filter']==filts[j])[0]
                t, F, F_err = np.array(lc['mjd'][inds]), np.array(lc['flux'][inds]), np.array(lc['flux_error'][inds])
                #tdelt=t-t.min()
                tdelt=t
                N = N + len(tdelt)
                if name in self.models:
                    mod=self.models[name]
                    if mod is not None:
                        inds=np.where(mod['filter']==filts[j])[0]
                        t_mod, F_mod = np.array(mod['mjd'][inds]), np.array(mod['flux'][inds])

                        #interpolate the model so that we can compare the model with the data
                        int_f = interpolate.interp1d(t_mod, F_mod, kind='cubic')
                        F_mod_mjd = np.array(int_f(tdelt))
                        summand=(F-F_mod_mjd)**2/(F_err**2)
                        chi_2 = np.sum(summand) + chi_2

            chi_dict[name] = chi_2 / N

        return chi_dict



class Dataset(EmptyDataset):
    """
    Class to manage the files from a single dataset. The base class works with data from the SPCC.
    This class can be inherited and overridden to work a completely different kind of dataset.
    All this class really needs is a list of object names and a method, get_lightcurve, which takes an individual object name and returns a light curve.
    Other functions provided here are for plotting and convenience.
    """


    def __init__(self, folder, subset='none',  filter_set=['desg', 'desr', 'desi', 'desz']):
        """
        Initialisation.

        Parameters
        ----------
        folder : str
            Root folder containing the data
        subset : str or list-like, optional
            Something you pass to get_object_names to specify which objects you want
        filter_set : list, optional
            List of possible filters used

        """

        self.filter_set=filter_set
        self.rootdir=folder
        self.survey_name=folder.split('/')[-2]

        self.object_names=self.get_object_names(subset=subset)
        #Get all the data as a list of astropy tables (this should not be memory intensive, even for large numbers of light curves)
        self.data={}
        invalid=0 #Some objects may have empty data
        print ('Reading data...')
        for i in range(len(self.object_names)):
            lc=self.get_lightcurve(self.object_names[i])
            if len(lc['mjd']>0):
                self.data[self.object_names[i]]=lc
            else:
                invalid+=1
        if invalid>0:
            print ('%d objects were invalid and not added to the dataset.' %invalid)
        print ('%d objects read into memory.' %len(self.data))
        #We create an optional model set which can be set by whatever feature class used
        self.models={}

    def get_object_names(self, subset='none'):
        """
        Gets a list of the names of the files within the dataset.

        Parameters
        ----------
        subset : str or list-like, optional
            Used to specify which files you want. Current setup is get_object_names will accept a list of
            indices, a list of actual object names as a subset or the keyword 'spectro'.

        """
        if isinstance(subset,basestring):
            if subset=='spectro':
                object_names= np.genfromtxt(self.rootdir+'DES_spectro.list', dtype='U').flatten()
            else:
                object_names= np.genfromtxt(self.rootdir+self.survey_name+'.LIST', dtype='U')
        elif all(isinstance(l,basestring) for l in subset):
            #We assume subset is a list of strings containing object names
            object_names= subset
        else:
            #Otherwise it must be a list of indices. Otherwise raise an error.
            names=np.genfromtxt(self.rootdir+self.survey_name+'.LIST', dtype='U')
            try:
                object_names= names[subset]
            except IndexError:
                print ('Invalid subset provided')
                sys.exit()

        return np.sort(object_names)


    def get_lightcurve(self, flname):
        """
        Given a filename, returns a light curve astropy table that conforms with sncosmo requirements

        Parameters
        ----------
        flname : str
            The filename of the supernova (relative to data_root)

        Returns
        -------
        astropy.table.Table
            Light curve
        """
        fl=open(self.rootdir+flname,'r')
        mjd=[]
        flt=[]
        flux=[]
        fluxerr=[]
        z=-9
        z_err=-9
        type=-9
        for line in fl:
            s=line.split()
            if len(s)>0:
                if s[0]=='HOST_GALAXY_PHOTO-Z:':
                    z=(float)(s[1])
                    z_err=(float)(s[3])
                elif s[0]=='OBS:':
                    mjd.append((float)(s[1]))
                    flt.append('des'+s[2])
                    flux.append((float)(s[4]))
                    fluxerr.append((float)(s[5]))
                elif s[0]=='SIM_COMMENT:':
                    for k in sntypes.keys():
                        if sntypes[k] in s:
                            type=(int)(k)


        #Zeropoint
        zp=np.array([27.5]*len(mjd))
        zpsys=['ab']*len(mjd)

        #Make everything arrays
        mjd=np.array(mjd)
        flt=np.array(flt, dtype='str')
        flux=np.array(flux)
        fluxerr=np.array(fluxerr)
        start_mjd=mjd.min()
        mjd=mjd-start_mjd #We shift the times of the observations to all start at zero. If required, the mjd of the initial observation is stored in the metadata.
        #Note: obviously this will only zero the observations in one filter band, the others have to be zeroed if fitting functions.
        tab = Table([mjd, flt, flux, fluxerr, zp, zpsys], names=('mjd', 'filter', 'flux', 'flux_error', 'zp', 'zpsys'), meta={'name':flname,'z':z, 'z_err':z_err, 'type':type, 'initial_observation_time':start_mjd})

        return tab




class OpsimDataset(EmptyDataset):
    """
    Class to read in an LSST simulated dataset, based on OpSim runs and SNANA simulations.
    """
    def __init__(self, folder, subset='none', mix=False, filter_set=['lsstu', 'lsstg', 'lsstr', 'lssti', 'lsstz', 'lssty']):
        """
        Initialisation.

        Parameters
        ----------
        folder : str
            Folder where simulations are located
        subset : str or list-like, optional
            List of a subset of object names. If not supplied, the full dataset will be used
        mix : bool, optional
            The output of the simulations is often highly ordered, this randomly permutes the objects when they're read in
        filter_set : list-like, optional
            Set of possible filters
        """
        self.survey_name='LSST'
        self.filter_set=filter_set
        self.get_data(folder, subset=subset)
        self.models={}

        if mix==True:
            shuffle(self.object_names)


    def get_data(self, folder, subset='none'):
        """
        Reads in the simulated data

        Parameters
        ----------
        folder : str
            Folder where simulations are located
        subset : str or list-like, optional
            List of a subset of object names. If not supplied, the full dataset will be used

        """
        if ~isinstance(subset,basestring) and (all(isinstance(l,basestring) for l in subset)):
            #We have to deal with separate Ia and nIa fits files
            Ia_head=os.path.join(folder,'LSST_Ia_HEAD.FITS')
            nIa_head=os.path.join(folder,'LSST_NONIa_HEAD.FITS')

            df = fits.open(Ia_head)[1].data
            subset=np.char.strip(subset) #If these are read from the header they have to be stripped of white space

            Ia_ids=subset[np.in1d(subset,np.char.strip(df['SNID']))]

            df = fits.open(nIa_head)[1].data
            nIa_ids=subset[np.in1d(subset,np.char.strip(df['SNID']))]

            data_Ia =  sncosmo.read_snana_fits(Ia_head, os.path.join(folder,'LSST_Ia_PHOT.FITS'),snids=Ia_ids)
            data_nIa =  sncosmo.read_snana_fits(nIa_head, os.path.join(folder,'LSST_NONIa_PHOT.FITS'),snids=nIa_ids)
        else:
            data_Ia =  sncosmo.read_snana_fits(os.path.join(folder,'LSST_Ia_HEAD.FITS'), os.path.join(folder,'LSST_Ia_PHOT.FITS'))
            data_nIa =  sncosmo.read_snana_fits(os.path.join(folder,'LSST_NONIa_HEAD.FITS'), os.path.join(folder,'LSST_NONIa_PHOT.FITS'))


        if isinstance(subset,basestring)and subset=='Ia':
            all_data=data_Ia
        elif isinstance(subset,basestring) and subset=='nIa':
            all_data=data_nIa
        else:
            all_data=data_Ia+data_nIa
        self.data={}
        self.object_names=[]

        invalid=0 #Some objects may have empty data
        print ('Reading data...')

        for i in range(len(all_data)):
            snid=all_data[i].meta['SNID'].decode('UTF-8')
            if isinstance(subset,basestring) or ((snid in subset) or (i in subset)):
                self.object_names.append((str)(snid))
                lc=self.get_lightcurve(all_data[i])
                if len(lc['mjd']>0):
                    self.data[snid]=lc
                else:
                    invalid+=1
        if invalid>0:
            print ('%d objects were invalid and not added to the dataset.' %invalid)
        self.object_names=np.array(self.object_names, dtype='str')
        print ('%d objects read into memory.' %len(self.data))


    def get_lightcurve(self, tab):
        """
        Converts the sncosmo convention for the astropy tables to snmachine's.

        Parameters
        ----------
        tab : astropy.table.Table
            Light curve

        """
        tab_new=tab['MJD', 'FLUXCAL', 'FLUXCALERR', 'FLT']
        tab_new.rename_column('MJD','mjd')
        start_mjd=(tab_new['mjd']).min()
        tab_new['mjd']=tab_new['mjd']-start_mjd
        tab_new.rename_column('FLUXCAL','flux')
        tab_new.rename_column('FLUXCALERR','flux_error')
        tab_new.rename_column('FLT','filter')
        tab_new=Table(tab_new, dtype=['f', 'f', 'f', 'U5'])
        old_filts=['u', 'g', 'r', 'i', 'z', 'Y']
        for f in range(len(old_filts)):
            tab_new['filter'][tab_new['filter'] == old_filts[f]]=self.filter_set[f]
        zp=Column(name='zp', data=np.array([27.5]*len(tab_new['mjd'])))
        zpsys=Column(name='zpsys', data=['ab']*len(tab_new['mjd']))
        tab_new.add_column(zp)
        tab_new.add_column(zpsys)

        tab_new.meta={'name':tab.meta['SNID'].decode('UTF-8'), 'z':tab.meta['REDSHIFT_FINAL'], 'z_err':tab.meta['REDSHIFT_FINAL_ERR'], 'type':tab.meta['SNTYPE'],
        'initial_observation_time':start_mjd}
        return tab_new


class LSSTCadenceSimulations(OpsimDataset):
    """
    Class to read in the SNANA cadence simulations, which are divided into chunks.
    """

    def __init__(self, folder, prefix_Ia, prefix_NONIa, subset='none', mix=False, filter_set=['lsstu', 'lsstg', 'lsstr', 'lssti', 'lsstz', 'lssty'], indices=range(1,21)):
        """
        Initialisation.

        Parameters
        ----------
        folder : str
            Folder where simulations are located
        subset : str or list-like, optional
            List of a subset of object names. If not supplied, the full dataset will be used
        mix : bool, optional
            The output of the simulations is often highly ordered, this randomly permutes the objects when they're read in
        filter_set : list-like, optional
            Set of possible filters
        indices : list of ints
            List of indices that index the fits files which each store one chunk of the simulated light curves.
        """
        self.prefix_Ia=prefix_Ia
        self.prefix_NONIa=prefix_NONIa
        self.indices=indices
        super().__init__(folder,subset,mix,filter_set)


    def get_data(self, folder, subset='none'):
        """
        Reads in the simulated data

        Parameters
        ----------
        folder : str
            Folder where simulations are located
        subset : str or list-like, optional
            List of a subset of object names. If not supplied, the full dataset will be used

        """

        data_Ia=[]
        data_nIa=[]

        print ('Reading data...')
        for i in self.indices:
            print('chunk %02d'%i)
            if (not isinstance(subset,basestring)) and (all(isinstance(l,basestring) for l in subset)):

                # fits file prefix
                # prefix_Ia = 'RBTEST_WFD_1aCC_Y10_G10_Ia-'
                # prefix_NONIa = 'RBTEST_WFD_1aCC_Y10_G10_NONIa-'

                #We have to deal with separate Ia and nIa fits files
                Ia_head=os.path.join(folder,self.prefix_Ia+'%02d_HEAD.FITS'%i)
                nIa_head=os.path.join(folder,self.prefix_NONIa+'%02d_HEAD.FITS'%i)

                df = fits.open(Ia_head)[1].data
                subset=np.char.strip(subset) #If these are read from the header they have to be stripped of white space
                Ia_ids=subset[np.in1d(subset,np.char.strip(df['SNID']))]

                df = fits.open(nIa_head)[1].data
                nIa_ids=subset[np.in1d(subset,np.char.strip(df['SNID']))]

                thischunk_Ia =  sncosmo.read_snana_fits(Ia_head, os.path.join(folder,self.prefix_Ia+'%02d_PHOT.FITS'%i),snids=Ia_ids)
                thischunk_nIa =  sncosmo.read_snana_fits(nIa_head, os.path.join(folder,self.prefix_NONIa+'%02d_PHOT.FITS'%i),snids=nIa_ids)
            else:
                thischunk_Ia = sncosmo.read_snana_fits(os.path.join(folder,self.prefix_Ia+'%04d_HEAD.FITS'%i), os.path.join(folder,self.prefix_Ia+'%04d_PHOT.FITS'%i))
                thischunk_nIa = sncosmo.read_snana_fits(os.path.join(folder,self.prefix_NONIa+'%04d_HEAD.FITS'%i), os.path.join(folder,self.prefix_NONIa+'%04d_PHOT.FITS'%i))

            data_Ia+=thischunk_Ia
            data_nIa+=thischunk_nIa


        if isinstance(subset,basestring)and subset=='Ia':
            all_data=data_Ia
        elif isinstance(subset,basestring) and subset=='nIa':
            all_data=data_nIa
        else:
            all_data=data_Ia+data_nIa
        self.data={}
        self.object_names=[]

        invalid=0 #Some objects may have empty data

        for i in range(len(all_data)):
            if i%1e4==0:
                print('%dk'%(i//1e3))
            snid=all_data[i].meta['SNID'].decode('UTF-8')
            if isinstance(subset,basestring) or ((snid in subset) or (i in subset)):
                self.object_names.append((str)(snid))
                lc=self.get_lightcurve(all_data[i])
                if len(lc['mjd']>0):
                    self.data[snid]=lc
                else:
                    invalid+=1
        if invalid>0:
            print ('%d objects were invalid and not added to the dataset.' %invalid)
        self.object_names=np.array(self.object_names, dtype='str')
        print ('%d objects read into memory.' %len(self.data))




class SDSS_Data(EmptyDataset):
    """
    Class to read in the SDSS supernovae dataset
    """

    def __init__(self, folder, subset='none', training_only=False, filter_set=['sdssu','sdssg', 'sdssr', 'sdssi', 'sdssz'], subset_length = False, classification = 'none'):
        """
        Initialisation

        Parameters
        ----------
        folder : str
            Folder where simulations are located
        subset : str or list-like, optional
            List of a subset of object names. If not supplied, the full dataset will be used
        filter_set : list-like, optional
            Set of possible filters
        subset_length : bool or int, optional
            If supplied, will return this many random objects (can be used in conjunction with subset="spectro")
        classification : str, optional
            Can return one specific type of supernova.
        """
        self.filter_set=filter_set
        self.rootdir=folder
        self.survey_name=folder.split(os.path.sep)[-2] # second to last / / /..
        self.object_names=self.get_object_names(subset=subset,subset_length=subset_length,classification=classification)
        #Get all the data as a list of astropy tables (this should not be memory intensive, even for large numbers of light curves)
        self.data={}
        invalid=0 #Some objects may have empty data
        print ('Reading data...')
        for i in range(len(self.object_names)):
            lc=self.get_lightcurve(self.object_names[i])
            if len(lc['mjd']>0):
                self.data[self.object_names[i]]=lc
            else:
                invalid+=1
        if invalid>0:
            print ('%d objects were invalid and not added to the dataset.' %invalid)
        print ('%d objects read into memory.' %len(self.data))
        #We create an optional model set which can be set by whatever feature class used
        self.models={}

    def get_SNe(self,subset_length):
        """
        Function to take all supernovae from Master SDSS data file  and return a random sample of SNe of user-specified length
        if requested

        Parameters
        ----------
        subset_length : int
            Number of objects to return

        Returns
        -------
        list-like
            List of object names

        """

        fl = open(self.rootdir+self.survey_name+'.LIST')
        SN = []
        for line in fl:
            s = line.split()
            if (s[5] == "SNIa" or s[5] == "SNIb" or s[5] == "SNIc" or s[5] == "SNII" or s[5] == "SNIa?" or s[5] == "pSNIa" or s[5] == "pSNIbc" or s[5] == "pSNII" or s[5] == "zSNIa" or s[5] == "zSNIbc" or s[5] == "zSNII"):
                if len(str(s[0])) == 3:
                    SN.append("SMP_000%s.dat" % s[0])
                elif len(str(s[0])) == 4:
                    SN.append("SMP_00%s.dat" % s[0])
                elif len(str(s[0])) == 5:
                    SN.append("SMP_0%s.dat" % s[0])
    #SN now contains all file names for supernovae
        if subset_length != False:
            SN = [SN[i] for i in sorted(sample(range(len(SN)), subset_length)) ]

        return SN

    def get_spectro(self,subset_length,classification):
        """
        Function to take all spectroscopically confirmed supernovae from Master file and return a random sample of SNe of user-specified length
        if requested

        Parameters
        ----------
        subset_length : bool or int
            Number of objects to return (False to return all)
        classification : str
            Can specify a particular type of supernova to return ('none' for all types)

        Returns
        -------
        list-like
            List of object names
        """
        fl = open(self.rootdir+self.survey_name+'.LIST')
        SN = []
        classes = []
        for line in fl:
            s = line.split()
            if (s[5] == "SNIa" or s[5] == "SNIb" or s[5] == "SNIc" or s[5] == "SNII"):
                classes.append(s[5])
                if len(str(s[0])) == 3:
                    SN.append("SMP_000%s.dat" % s[0])
                elif len(str(s[0])) == 4:
                    SN.append("SMP_00%s.dat" % s[0])
                elif len(str(s[0])) == 5:
                    SN.append("SMP_0%s.dat" % s[0])
         #SN now contains all file names for spectroscopically confirmed supernovae

        if subset_length != False:
            x = sorted(sample(range(len(SN)), subset_length))
            SN = [SN[i] for i in x ]
            classes = [classes[i] for i in x]

        if classification != 'none': # can specify classification of supernova if user-requested
            if classification == 'Ia' or classification == 'SNIa':
                SN = [SN[i] for i in range(len(SN)) if classes[i] =='SNIa']
            elif classification == 'Ib' or classification == 'SNIb':
                SN = [SN[i] for i in range(len(SN)) if classes[i] =='SNIb']
            elif classification == 'Ic' or classification == 'SNIc':
                SN = [SN[i] for i in range(len(SN)) if classes[i] =='SNIc']
            elif classification == 'Ibc' or classification == 'SNIbc':
                SN = [SN[i] for i in range(len(SN)) if classes[i] == 'SNIb' or classes[i] == 'SNIc']
            elif classification == 'II' or classification == 'SNII':
                SN = [SN[i] for i in range(len(SN)) if classes[i] == 'SNII']
            else:
                print ('Invalid classification requested.')
                sys.exit()

        return SN

    def get_photo(self,subset_length,classification):
        """
        Function to take all purely photometric supernovae from Master file and return a   random sample of SNe of user-specified length
        if requested
        Parameters
        ----------
        subset_length : bool or int
            Number of objects to return (False to return all)
        classification : str
            Can specify a particular type of supernova to return ('none' for all types)
        Returns
        -------
        list-like
            List of object names
        """
        fl = open(self.rootdir+self.survey_name+'.LIST')
        SN = []
        classes = []
        for line in fl:
            s = line.split()
            if (s[5] == "pSNIa" or s[5] == "pSNIbc" or s[5] == "pSNII" or s[5] == "zSNIa" or s[5] == 'zSNIbc' or s[5] == 'zSNII' or s[5] == 'SNIa?'):
                classes.append(s[5])
                if len(str(s[0])) == 3:
                    SN.append("SMP_000%s.dat" % s[0])
                elif len(str(s[0])) == 4:
                    SN.append("SMP_00%s.dat" % s[0])
                elif len(str(s[0])) == 5:
                    SN.append("SMP_0%s.dat" % s[0])
         #SN now contains all file names for spectroscopically confirmed supernovae

        if subset_length != False:
            x = sorted(sample(range(len(SN)), subset_length))
            SN = [SN[i] for i in x ]
            classes = [classes[i] for i in x]

        if classification != 'none': # can specify classification of supernova if user-requested
            if classification =='Ia' or classification == 'SNIa':
                SN = [SN[i] for i in range(len(SN)) if classes[i] == 'SNIa?' or classes[i] == 'pSNIa' or classes[i] == 'zSNIa']
            elif classification == 'Ibc' or classification == 'SNIbc':
                SN = [SN[i] for i in range(len(SN)) if classes[i] == 'pSNIbc' or classes[i] == 'zSNIbc']
            elif classification == 'II' or classification == 'SNII':
                SN = [SN[i] for i in range(len(SN)) if classes[i] == 'pSNII' or classes[i] == 'zSNII']
            else:
                print ('Invalid classification requested.')
                sys.exit()

        return SN

    def get_object_names(self, subset='none',subset_length=False,classification='none'):
        """
        Gets a list of the names of the files within the dataset.
        Parameters
        ----------
        subset : str or list-like, optional
            List of a subset of object names. If not supplied, the full dataset will be used
        subset_length : bool or int, optional
            Number of objects to return (False to return all)
        classification : str, optional
            Can specify a particular type of supernova to return ('none' for all types)
        Returns
        -------
        list-like
            Object names
        """
        if isinstance(subset,basestring):
            if subset=='spectro':
                return np.array(self.get_spectro(subset_length,classification)) # have to convert to numpy array for wavelet features to work
                #loads random sample of the spec confirmed data defaulted to whole
            elif subset == 'photo': ##only photometric data
                return np.array(self.get_photo(subset_length,classification))
            elif subset=='none':
                return np.array(self.get_SNe(subset_length))
                # loads random sample of SNe from whole master file - sample defaulted to whole
        elif all(isinstance(l,basestring) for l in subset):
            #We assume subset is a list of strings containing object names
            return subset
        else:
            #Otherwise it must be a list of indices. Otherwise raise an error.
            names=np.genfromtxt(self.rootdir+self.survey_name+'.LIST', dtype='str')
            try:
                return names[subset]
            except IndexError:
                print ('Invalid subset provided')


    def get_info(self,flname):
        """
        Function which takes file name of supernova and returns dictionary of spectroscopic and photometric redshifts and their errors when available as
           well as the type of the supernova
        Parameters
        ----------
        flname : str
            Name of object
        Returns
        -------
        list-like
            Redshift, redshift error, type
        """
        fl = open(self.rootdir+self.survey_name+'.LIST')
        z = {'z_hel':float('nan'),'z_phot':float('nan')}# z_hel is spectroscopic heliocentric redshift and z_psnid uses zspec as prior but has many more??
        z_err = {'z_hel_err':float('nan'),'z_phot_err':float('nan')}
        t = -9
        for line in fl:
            s=line.split()
            if "SMP_000%s.dat" % s[0] == flname or "SMP_00%s.dat" % s[0] == flname or "SMP_0%s.dat" % s[0] == flname: # is this a bit slow?
                if s[103] != "\\N":
                    z['z_phot']=float(s[103])
                else:
                    z['z_phot']= -9
                if s[11] != "\\N":
                    z['z_hel']=float(s[11])
                else:
                    z['z_hel']= -9
                if s[104] != "\\N":
                    z_err['z_phot_err']=float(s[104])
                else:
                    z_err['z_phot_err']= -9
                if s[12] != "\\N":
                    z_err['z_hel_err']=float(s[12])
                else:
                    z_err['z_hel_err']= -9
                if s[5] == 'SNIa' or s[5] == 'pSNIa' or s[5] == 'zSNIa' or s[5] =='SNIa?': #all classifications of type Ia SNe - includes probable SNeIa
                    t = 1
                elif s[5] == 'SNIb' or s[5] == 'SNIc' or s[5] == 'pSNIbc' or s[5] == 'zSNIbc':
                    t = 3
                elif s[5] == 'SNII' or s[5] == 'pSNII' or s[5] == 'zSNII':
                    t = 2
        return z , z_err, t

    def get_lightcurve(self, flname):
        """
        Given a filename, returns a light curve astropy table that conforms with sncosmo requirements
        Parameters
        ----------
        flname : str
            The filename of the supernova (relative to data_root)
        Returns
        -------
        astropy.table.Table
            Light curve
        """
        print(flname)
        fl=open(self.rootdir+flname,'r')
        mjd=[]
        flt=[] # band
        flux=[]
        fluxerr=[] # error in flux
        mag = []
        magerr = []
        line_count = 0
        for line in fl:
            s=line.split()
            line_count = line_count + 1
            if len(s)>0 and line_count > 4 and float(s[0]) < 1024: # s[0] is flag - a flag of 1024 or greater indicates bad data ( http://arxiv.org/pdf/0908.4277v1.pdf page 18)
                mjd.append(s[1])
                flux.append(s[7])
                fluxerr.append(s[8])
                mag.append(s[3])
                magerr.append(s[4])
                if s[2] == '0':
                    flt.append('sdssu')
                elif s[2] == '1':
                    flt.append('sdssg')
                elif s[2] == '2':
                    flt.append('sdssr')
                elif s[2] == '3':
                    flt.append('sdssi')
                elif s[2] == '4':
                    flt.append('sdssz')
        mjd = [float(x) for x in mjd] # contains strings - convert to floats
        flux = [float(x) for x in flux]
        fluxerr = [float(x) for x in fluxerr]
        mag = [float(x) for x in mag]
        magerr = [float(x) for x in magerr]
        (Z, Z_err, type) = self.get_info(flname)
        if Z['z_hel'] != -9:
            z = Z['z_hel'] #use spectroscopic redshifts if available
            z_err = Z_err['z_hel_err']
        elif Z['z_phot'] != -9:
            z = Z['z_phot'] #photometric redshift
            z_err = Z_err['z_phot_err']
        else:
            z = -9
            z_err = -9 # returns values of -9 if no redshift is available

        #Zeropoint
        zp=np.array([27.5]*len(mjd))
        zpsys=['ab']*len(mjd)

        #Make everything arrays
        mjd=np.array(mjd)
        flt=np.array(flt, dtype='str')
        flux=np.array(flux)
        fluxerr=np.array(fluxerr)
        mag = np.array(mag)
        magerr = np.array(magerr)
        start_mjd=mjd.min()
        r_flux = np.array([flux[i] for i in range(len(flux)) if flt[i]=='sdssr'])
        if len(r_flux) > 0:
            peak_flux = r_flux.max()
        else:
            peak_flux = -9
        mjd=mjd-start_mjd #We shift the times of the observations to all start at zero. If required, the mjd of the initial observation is stored in the metadata.
        #Note: obviously this will only zero the observations in one filter band, the others have to be zeroed if fitting functions.
        tab = Table([mjd, flt, flux, fluxerr, zp, zpsys, mag, magerr], names=('mjd', 'filter', 'flux', 'flux_error', 'zp', 'zpsys', 'mag', 'mag_error'), meta={'name':flname,'z':z, 'z_err':z_err, 'type':type, 'initial_observation_time':start_mjd, 'peak flux':peak_flux })

        return tab

class SDSS_Simulations(EmptyDataset):
    """
    Class to read in the SDSS simulations dataset
    """

    def __init__(self, folder, subset='none', training_only=False, filter_set=['sdssu','sdssg', 'sdssr', 'sdssi', 'sdssz'], subset_length = False, classification = 'none'):
        """
        Initialisation
        Parameters
        ----------
        folder : str
            Folder where simulations are located
        subset : str or list-like, optional
            List of a subset of object names. If not supplied, the full dataset will be used
        filter_set : list-like, optional
            Set of possible filters
        subset_length : bool or int, optional

            If supplied, will return this many random objects (can be used in conjunction with subset="spectro")
        classification : str, optional
            Can return one specific type of supernova.
        """
        self.filter_set=filter_set
        self.rootdir=folder
        self.survey_name=folder.split(os.path.sep)[-2] # second to last / / /..
        #Get all the data as a list of astropy tables (this should not be memory intensive, even for large numbers of light curves)
        self.data={}
        invalid=0 #Some objects may have empty data
        print ('Reading data..')
        (self.data, invalid) = self.get_data(subset, subset_length, classification)
        if invalid>0:
            print ('%d objects were invalid and not added to the dataset.' %invalid)
        print ('%d objects read into memory.' %len(self.data))
        self.object_names = self.data.keys()
        #We create an optional model set which can be set by whatever feature class used
        self.models={}


    def get_data(self, subset='none', subset_length=False, classification = 'none'):
        """
        Function to get all data in same form as SDSS Data
        """
        # read in data as snana files
        d_Ia = sncosmo.read_snana_fits(self.rootdir + "SDSS_Ia_HEAD.FITS",self.rootdir + "SDSS_Ia_PHOT.FITS")
        d_nIa =  sncosmo.read_snana_fits(self.rootdir + "SDSS_NONIa_HEAD.FITS", self.rootdir + "SDSS_NONIa_PHOT.FITS")
        invalid = 0 # number of invalid LCs
        data = {}

        # allow user to specify dataset of entirely Ia, Ibc, non-Ia or II
        if classification == 'none':
            for i in range(len(d_Ia)):
                SN = self.get_lightcurve(d_Ia[i])
                if len(SN['mjd']) > 0 :
                    data['%s'%SN.meta['snid']] = SN
                else:
                    invalid+=1
            for i in range(len(d_nIa)):
                SN = self.get_lightcurve(d_nIa[i])
                if len(SN['mjd']) > 0:
                    data['%s'%SN.meta['snid']] = SN
                else:
                    invalid+=1
        elif classification == 'Ia' or classification == 'SNIa':
            for i in range(len(d_Ia)):
                SN = self.get_lightcurve(d_Ia[i])
                if len(SN['mjd']) > 0 :
                    data['%s'%SN.meta['snid']] = SN
                else:
                    invalid+=1
        elif classification == 'nIa' or classification == 'non-SNIa':
            for i in range(len(d_nIa)):
                SN = self.get_lightcurve(d_nIa[i])
                if len(SN['mjd']) > 0:
                    data['%s'%SN.meta['snid']] = SN
                else:
                    invalid+=1
        elif classification == 'Ibc' or classification == 'SNIbc':
            for i in range(len(d_nIa)):
                SN = self.get_lightcurve(d_nIa[i])
                if len(SN['mjd']) > 0 :
                    if SN.meta['type'] == 3:
                        data['%s'%SN.meta['snid']] = SN
                else:
                    invalid+=1
        elif classification == 'II' or classification == 'SNII':
            for i in range(len(d_nIa)):
                SN = self.get_lightcurve(d_Ia[i])
                if len(SN['mjd']) > 0:
                    if SN.meta['type'] == 2:
                        data['%s'%SN.meta['snid']] = SN
                else:
                    invalid+=1
        else:
            print ('Invalid classification requested')
            sys.exit()

        # allow user to request entirely spectroscopic data or photometric data
        if subset == 'spectro':
            data = dict((key,value) for (key,value) in data.items() if value.meta['data type'] == 'spec')
        if subset == 'photo':
            data = dict((key,value) for (key,value) in data.items() if value.meta['data type'] == 'phot')

        # allow user to request a shortened subset of the dataset
        if subset_length != False:
            data = dict(sample(data.items(), subset_length))

        return data, invalid

    def get_lightcurve(self, lc):

        mjd = np.array([lc['MJD'][i] for i in range(len(lc['MJD'])) if lc['FLUXCAL'][i] > 0])
        flt = np.array(['sdss' + lc['FLT'][i] for i in range(len(lc['FLT'])) if lc['FLUXCAL'][i] > 0])
        flux = np.array( [(lc['FLUXCAL'][i]*math.pow(10,-1.44)) for i in range(len(lc['FLUXCAL'])) if lc['FLUXCAL'][i] > 0]) # ignore negative flux values
#FLUX: MULTIPLY BY 10^-1.44 (FLUX IN SDSS IS CALCULATED AS 10^(-0.4MAG +9.56) WHEREAS SIMULATED FLUXES ARE CALCULATED AS 10^(-0.4MAG + 11)- WE USE THE SDSS CONVENTION).
        fluxerr = np.array([(lc['FLUXCALERR'][i]*math.pow(10,-1.44)) for i in range(len(lc['FLUXCALERR'])) if lc['FLUXCAL'][i] > 0])
        mag = np.array([lc['MAG'][i] for i in range(len(lc['MAGERR'])) if lc['FLUXCAL'][i] > 0])
        magerr = np.array([lc['MAGERR'][i] for i in range(len(lc['MAGERR'])) if lc['FLUXCAL'][i] > 0])
        start_mjd = mjd.min()
        r_flux = np.array([flux[i] for i in range(len(flux)) if flt[i]=='sdssr'])
        if len(r_flux) > 0:
            peak_flux = r_flux.max()
        else:
            peak_flux = -9
        mjd=mjd-start_mjd #We shift the times of the observations to all start at zero. If required, the mjd of the initial observation is stored in the metadata.
        #Note: obviously this will only zero the observations in one filter band, the others have to be zeroed if fitting functions.
        # find supernova classification and whether it is spectroscopically classified or photometrically
        sntype = -9
        dtype = -9
        if lc.meta['SNTYPE'] == 120  :
            sntype = 1
            dtype = 'spec'
        elif lc.meta['SNTYPE'] == 106:
            sntype =1
            dtype = 'phot'
        elif lc.meta['SNTYPE'] == 32 or lc.meta['SNTYPE'] == 33:
            sntype =3
            dtype = 'spec'
        elif lc.meta['SNTYPE'] == 132 or lc.meta['SNTYPE'] == 133:
            sntype = 3
            dtype = 'phot'
        elif lc.meta['SNTYPE'] == 22:
            sntype = 2
            dtype = 'spec'
        elif lc.meta['SNTYPE'] == 122:
            sntype = 2
            dtype = 'phot'
        # get redshift - heliocentric is used where possible, otherwise a simulated heliocentric redshift is used
        z = -9
        z_err = -9
        if lc.meta['REDSHIFT_HELIO'] != -9 and lc.meta['REDSHIFT_HELIO_ERR'] != -9:
            z = lc.meta['REDSHIFT_HELIO']
            z_err = lc.meta['REDSHIFT_HELIO_ERR']
        else:
            z = lc.meta['SIM_REDSHIFT_HELIO']
            # no simulated error in redshift available

        #supernova identifier (used as object name)
        snid = lc.meta['SNID']

        #Zeropoint
        zp=np.array([27.5]*len(mjd))
        zpsys=['ab']*len(mjd)

        # form astropy table
        tab = Table([mjd, flt, flux, fluxerr, zp, zpsys, mag, magerr], names=('mjd', 'filter', 'flux', 'flux_error', 'zp', 'zpsys', 'mag', 'mag_error'), meta={'snid': snid,'z':z, 'z_err':z_err, 'type':sntype, 'initial_observation_time':start_mjd, 'peak flux':peak_flux , 'data type':dtype })

        return tab


class PlasticcData(EmptyDataset):
    """
    Class to read in the SNANA cadence simulations, which are divided into
    chunks.
    """
    def __new__(cls, folder, pickle_file=None, from_pickle=True, *args, **kwargs):
        if from_pickle is True:
            f = open(folder + '/' + pickle_file, 'rb')
            inst = pickle.load(f)
            f.close()
            if not isinstance(inst, EmptyDataset) and not isinstance(inst, cls):
               raise TypeError('Unpickled object is not of type {}'.format(cls))
        else:
            inst = super(PlasticcData, cls).__new__(cls)
        return inst

    def __init__(self, folder, pickle_file=None, data_file=None,
                 meta_file=None, mix=False, filter_set=['lsstu',
                 'lsstg', 'lsstr', 'lssti', 'lsstz', 'lssty'], survey_name='lsst', from_pickle=True):
        """
        Initialisation.

        Parameters
        ----------
        folder : str
            Folder where simulations are located
        pickle_file: str
            Filename of the pickled instance of sndata class
        data_file: str
            Filename of the pandas dataframe which is has the lc data
        meta_file: str
            Filename of the pandas dataframe containing the metadata for the light curves
        mix : bool, optional
            The output of the simulations is often highly ordered, this
            randomly permutes the objects when they're read in
        filter_set : list-like, optional
            Set of possible filters
        from_pickle: boolean
            Whether or not to create the instance from a pickled instance of the class
        """

        super().__init__(folder, survey_name, filter_set)
        self.get_data(folder, data_file)
        self.get_set_meta(folder, meta_file)
        if mix is True:
            self.mix()

    def get_set_meta(self, folder, meta_file):
        """
        Reads in the meta file for the plasticc data

        Currrently this doesn't handle what to do if we have different zs

        """
        metadata = []
        print('Reading metadata...')
        metadata = pd.read_csv(folder + '/' + meta_file, sep=',', index_col = self.id_col)

        self.remap_types(metadata)
        num_obj = len(self.object_names)

        percent_to_print = pow(10, -int(np.log10(num_obj)/2))

        for i, o in enumerate(self.object_names):
            ind_o = eval(o)
            if int(math.fmod(i, num_obj*percent_to_print)) == 0:
                print('{}%'.format(int(i/(num_obj*0.01))))

            # Set meta name as the object id string
            self.data[o].meta['name'] = o
            self.data[o].meta['z'] = None
            for col in metadata.columns:
                if re.search('target', col):
                    self.data[o].meta['type'] = self.dict_2_sn_types[str(metadata.at[ind_o, col])]

                # Default to spectroscopic redshift for z
                elif re.search('specz', col) and not np.isnan(metadata.at[ind_o, col]):
                    self.data[o].meta['z'] = metadata.at[ind_o, col]
                else:
                    self.data[o].meta[str(col)] = metadata.query('{0} == {1}'.format(self.id_col, ind_o))[col].values

            # If no spec z set z to phot z
            if self.data[o].meta['z'] is None:
                for col in metadata.columns:
                    if re.search('photoz', col) and re.search('err', col) is None:
                        self.data[o].meta['z'] = metadata.at[ind_o, col]
                        break
        print('Finished getting the metadata for {}k objects.'.format(num_obj))
        print('\nThis has taken {}'.format(datetime.timedelta(seconds=int(time()-self.data_start_time))))

    def remap_types(self, metadata):
        user_types = metadata['target'].unique()
        snmachine_types = np.arange(len(user_types))
        self.dict_2_sn_types = {}
        self.dict_2_user_types = {}
        for i in range(len(user_types)):
            self.dict_2_sn_types[str(user_types[i])] = snmachine_types[i]
            self.dict_2_user_types[str(snmachine_types[i])] = user_types[i]


    def get_data(self, folder, data_file):
        """
        Reads in the simulated data

        Parameters
        ----------
        folder : str
            Folder where simulations are located
        data_file : str or list-like, optional
            .csv file of object lightcurves

        """
        self.data_start_time = time()
        data = []
        self.data = {}
        self.object_names = []

        print('Reading data...')
        data = pd.read_csv(folder + '/' + data_file, sep=',')
        invalid = 0  # Some objects may have empty data
        data = self.remap_filters(df=data)
        data.rename({'flux_err': 'flux_error'}, axis='columns', inplace=True)
        # Abstract column names from dataset
        for col in data.columns:
            if re.search('mjd', col):
                self.mjd_col = col
            if re.search('id', col):
                self.id_col = col

        num_obj = len(data[self.id_col].unique())

        percent_to_print = pow(10, -int(np.log10(num_obj)/2))

        for i, id in enumerate(data[self.id_col].unique()):
            if int(math.fmod(i, num_obj*percent_to_print)) == 0:
                print('{}%'.format(int(i/(num_obj*0.01))))
            self.object_names.append(str(id))
            lc = self.pandas_2_astro(pandas_lc=data.query('{0} == {1}'.format(self.id_col, id)))
            if len(lc[self.mjd_col] > 0):
                self.data[str(id)] = lc
            else:
                invalid += 1
        if invalid > 0:
            print('{} objects were invalid and not added to the dataset.'.format(invalid))
        self.object_names = np.array(self.object_names, dtype='str')
        print('{} objects read into memory.'.format(len(self.data)))

    def remap_filters(self, df):
        """
        Function to remap integer filters to the corresponding lsst filters and
        also to set filter name syntax to what snmachine already recognizes

        df: pandas.dataframe
            Dataframe of lightcurve observations
        """
        df.rename({'passband':'filter'}, axis='columns', inplace=True)
        filter_replace = {0:'lsstu',1:'lsstg',2:'lsstr',3:'lssti',4:'lsstz',5:'lssty'}
        df['filter'].replace(to_replace=filter_replace, inplace=True)
        return df


    def pandas_2_astro(self, pandas_lc, subtract_min=True):
        """
        Takes a pandas light curve from the plasticc dataset format
        and converts it to the astropy table.table format.
        Parameters
        ----------
        pandas_lc: Pandas DataFrame
            single object multi-band lightcurve

        returns
        -------
        lc: astropy.table.table
            new single object lightcurve
        """

        lc = Table.from_pandas(pandas_lc)
        if subtract_min:
            lc[self.mjd_col] -= lc[self.mjd_col].min()

        return lc<|MERGE_RESOLUTION|>--- conflicted
+++ resolved
@@ -206,10 +206,7 @@
                 mkr=markers[filts[j]]
             else:
                 mkr='o'
-<<<<<<< HEAD
-=======
                 mkr_d='x'
->>>>>>> fc75825c
 
             #Plot the model, if it has been set
             if self.plot_model:
@@ -232,8 +229,6 @@
             if tdelt.max()>max_x:
                 max_x=tdelt.max()
 
-<<<<<<< HEAD
-=======
             if f in labels.keys():
                 labs.append(labels[f])
                 if self.sep_detect and detect_in_band:
@@ -242,7 +237,6 @@
                 labs.append(f)
                 if self.sep_detect and detect_in_band:
                     labs.append(f + ' detected')
->>>>>>> fc75825c
 
         ext=0.05*(max_x-min_x)
         plt.xlim([min_x-ext, max_x+ext])
@@ -294,11 +288,7 @@
         self.__plot_this(self.object_names[self.__ind])
         event.canvas.draw()
 
-<<<<<<< HEAD
-    def plot_all(self, plot_model=True):
-=======
     def plot_all(self, plot_model=True, mix=False, sep_detect=False):
->>>>>>> fc75825c
         """
         Plots all the supernovae in the dataset and allows the user to cycle through them with the left and
         right arrow keys.
@@ -371,10 +361,6 @@
                 max_obs=dif
         return max_obs
 
-<<<<<<< HEAD
-
-=======
->>>>>>> fc75825c
     def set_model(self, fit_sn, *args):
         """
         Can use any function to set the model for all objects in the data.
