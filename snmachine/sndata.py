"""
Module containing Dataset classes. These read in data from various sources and
turn the light curves into astropy tables that can be read by the rest of the
code.
"""
from __future__ import division # To be compatible with python 2

import math
import os
import pickle
import re
import sys
import time

import numpy as np
import pandas as pd
if not 'DISPLAY' in os.environ:
    import matplotlib
    matplotlib.use('Agg')
import matplotlib.pyplot as plt
import sncosmo

from astropy.io import fits
from astropy.table import Table, Column
from past.builtins import basestring
from random import shuffle, sample
from scipy import interpolate
from snmachine import chisq as cs

# Colours for graphs
colours = {'sdssu': '#6614de', 'sdssg': '#007718', 'sdssr': '#b30100',
           'sdssi': '#d35c00', 'sdssz': 'k', 'desg': '#007718',
           'desr': '#b30100', 'desi': '#d35c00', 'desz': 'k',
           'lsstu': '#9a0eea', 'lsstg': '#75bbfd', 'lsstr': '#76ff7b',
           'lssti': '#fdde6c', 'lsstz': '#f97306', 'lssty': '#e50000'}

sntypes = {1: 'Ia', 2: 'II', 21: 'IIn', 22: 'IIP', 23: 'IIL',
           3: 'Ibc', 32: 'Ib', 33: 'Ic', 66: 'other'}
markers = {'desg': '^', 'desr': 'o', 'desi': 's', 'desz': '*'}
labels = {'desg': 'g', 'desr': 'r', 'desi': 'i', 'desz': 'z'}


def plot_lc(lc):
    """
    External function to plot light curves.

    Parameters
    ----------
    lc : astropy.table.Table
        Light curve

    """
    """
        @param fname The filename of the supernova (relative to data_root)
    """

    # This selects the filters from the possible set that this object has measurements in and maintains the order
    filts = np.unique(lc['filter'])

    # Keep track of the min and max values on the plot for resizing axes
    min_x = np.inf
    max_x = -np.inf
    lines = []
    for j in range(len(filts)):
        inds = np.where(lc['filter']==filts[j])[0]
        if 'flux_error' in lc.keys():
            t, F, F_err = lc['mjd'][inds], lc['flux'][inds], lc['flux_error'][inds]
            error = True
        else:
            t, F = lc['mjd'][inds], lc['flux'][inds]
            error = False

        tdelt = t  # tdelt=t-t.min()
        if filts[j] in markers.keys():
            mkr = markers[filts[j]]
        else:
            mkr = 'o'
        if error:
            l = plt.errorbar(tdelt, F, yerr=F_err,  marker=mkr,
                             linestyle='none', color=colours[filts[j]],
                             markersize=4)
        else:
            l = plt.plot(tdelt, F, lw=2, marker=mkr, color=colours[filts[j]])
        lines.append(l)
        if tdelt.min() < min_x:
            min_x = tdelt.min()
        if tdelt.max() > max_x:
            max_x = tdelt.max()

    ext = 0.05*(max_x-min_x)
    plt.xlim([min_x-ext, max_x+ext])
    plt.xlabel('Time (days)',  fontsize=16)
    plt.ylabel('Flux',  fontsize=16)

    plt.legend(lines, filts, numpoints=1,loc='best')


class EmptyDataset:
    """
    Empty data set, to fill up with light curves (of format astropy.table.Table) in your memory.
    """

    def __init__(self, folder=None, survey_name=None, filter_set=[]):

        """
        Initialisation.
        Parameters
        ----------
        folder : str
            Root folder containing the data
        survey_name : str
            Specifies the name of the survey; needed for output folder name
        filter_set : list, optional
            List of possible filters used

        """
        self.filter_set = filter_set
        self.rootdir = folder
        self.survey_name = survey_name
        self.data = {}
        self.object_names = []
        self.models = {}

    def mix(self):
        shuffle(self.object_names)

    def set_filters(self, filter_set):
        """
        Setting the filter set of an empty data set
        Parameters
        ----------
        filter_set : array of str
            filters to be added
        """
        self.filter_set = filter_set

    def set_rootdir(self, folder):
        """
        Setting the root directory containing light curves
        Parameters
        ----------
        folder : str
            name of the folder
        """
        self.rootdir = folder
        # self.survey_name=folder.splot(os.path.sep)[-2]

    def insert_lightcurve(self, lc, subtract_min=True):
        """
        Wraps the insertion of a new light curve into a data set. Also includes
        the new object names and possibly new filters into the data set
        metadata. The new object name needs to be in the header.

        Parameters
        ----------
        lc : astropy.table.Table
            new light curve
        """
        name = lc.meta['name']
        self.object_names = np.append(self.object_names, name)
        if subtract_min and len(lc) > 0:
            lc['mjd'] -= lc['mjd'].min()
        self.data[name] = lc
        for flt in np.unique(lc['filter']):
            if not str(flt) in self.filter_set:
                print('Adding filter '+str(flt)+' ...')
                self.filter_set.append(str(flt))

    def __plot_this(self, fname, title=True, loc='best'):
        """
        Internal function used by other functions to plot light curves.

        Parameters
        ----------
        fname : str
            The filename of the supernova (relative to data_root)
        title : str, optional
            Put a title on the plot
        loc : str, optional
            Location of legend
        """

        lc = self.data[fname]

        # This selects the filters from the possible set that this object has measurements in and maintains the order
        filts = sorted(set(self.filter_set) & set(np.unique(lc['filter'])),
                       key=self.filter_set.index)

        # Keep track of the min and max values on the plot for resizing axes
        min_x = np.inf
        max_x = -np.inf
        lines = []
        if self.sep_detect:
            lines_d = []

        labs = []
        for j in range(len(filts)):
            f = filts[j]
            inds = np.where(lc['filter'] == filts[j])[0]
            t, F, F_err = lc['mjd'][inds], lc['flux'][inds], lc['flux_error'][inds]
            if self.sep_detect:
                inds_d = np.where((lc['filter'] == filts[j]) & (lc['detected'] == 1))[0]
                t_d, F_d, F_err_d = lc['mjd'][inds_d], lc['flux'][inds_d], lc['flux_error'][inds_d]
                if len(t_d) > 0:
                    detect_in_band = True
                else:
                    detect_in_band = False

            tdelt = t  # tdelt=t-t.min()
            if self.sep_detect and detect_in_band:
                tdelt_d = t_d

            if filts[j] in markers.keys():
                mkr = markers[filts[j]]
            else:
                mkr = 'o'
                mkr_d = 'x'

            # Plot the model, if it has been set
            if self.plot_model:
                if fname in self.models.keys():
                    mod = self.models[fname]
                    if mod is not None:
                        inds = np.where(mod['filter']==filts[j])[0]
                        t_mod, F_mod = mod['mjd'][inds], mod['flux'][inds]
                        plt.plot(t_mod, F_mod, color=colours[filts[j]])

            l = plt.errorbar(tdelt, F, yerr=F_err,  marker=mkr,
                             linestyle='none', color=colours[filts[j]],
                             markersize=4)
            lines.append(l)

            if self.sep_detect and detect_in_band:
                l_d = plt.errorbar(tdelt_d, F_d, yerr=F_err_d, marker=mkr_d,
                                   linestyle='none',  color=colours[filts[j]],
                                   markersize=7)
                lines.append(l_d)

            if tdelt.min() < min_x:
                min_x = tdelt.min()
            if tdelt.max() > max_x:
                max_x = tdelt.max()

            if f in labels.keys():
                labs.append(labels[f])
                if self.sep_detect and detect_in_band:
                    labs.append(labels[f] + ' detected')
            else:
                labs.append(f)
                if self.sep_detect and detect_in_band:
                    labs.append(f + ' detected')

        ext = 0.05*(max_x-min_x)
        plt.xlim([min_x-ext, max_x+ext])
        plt.xlabel('Time (days)')
        plt.ylabel('Flux')
        # plt.gca().tick_params(labelsize=8)
        try:
            chi_obj = [fname]
            chi_2_single_object = self.compute_chisq_over_datapoints(chi_obj)[chi_obj[0]]
        except:
            chi_2_single_object = 0

        if title:
            plt.title('Object: {}, z:{:.2f},  Type:{}, R-ChiSquare:{:.3f}'.format(fname, lc.meta['z'], str(lc.meta['type']), chi_2_single_object))
            # print("TITLE:")
            # typs = types.to_pandas()
            # typs = typs.set_index('Object')
            # typ = typs.loc[fname].at['Type']
            # plt.title('Object: %s, Type:%s' %(fname,typ))

        if self.sep_detect and loc == 'outside':
            plt.legend(lines, labs, numpoints=1, bbox_to_anchor=(1.02, 1),
                       loc="upper left")
        else:
            plt.legend(lines, labs, numpoints=1, loc=loc)
        # plt.subplots_adjust(left=0.3)

    def plot_lc(self, fname, plot_model=True, title=True, loc='best'):
        """Public function to plot a single light curve.

        Parameters
        ----------
        fname : str
            The filename of the supernova (relative to data_root)
        plot_model : bool, optional
            Whether or not to overplot the model
        title : str, optional
            Put a title on the plot
        loc : str, optional
            Location of the legend
        """
        self.plot_model = plot_model
        self.__plot_this(fname, title=title, loc=loc)
        plt.show()

    def __on_press(self, event):
        """
        Allows one to cycle through the supernovae in the dataset by hitting the left or right arrow keys.

        Parameters
        ----------
        event : keyboard event object
            Keyboard event (i.e. the left or right arrow button has been pressed)
        """

        event.canvas.figure.clear()
        if event.key == 'right' and self.__ind < len(self.object_names)-1:
            self.__ind += 1
        elif event.key == 'left' and self.__ind > 0:
            self.__ind -= 1
        self.__plot_this(self.object_names[self.__ind])
        event.canvas.draw()

    def plot_all(self, plot_model=True, mix=False, sep_detect=False):
        """
        Plots all the supernovae in the dataset and allows the user to cycle through them with the left and
        right arrow keys.

        Parameters
        ----------
        plot_model : bool, optional
            Whether or not to overplot the model.
        """

        if len(self.data)==0:
            print('Data set does not contain any light curves - exiting!')
            return
        if mix:
            self.mix()

        self.sep_detect = sep_detect
        self.plot_model = plot_model  # We use a class variable because this can't be passed directly to __on_press
        fig = plt.figure()
        self.__ind = -1
        self.cid = fig.canvas.mpl_connect('key_press_event', self.__on_press)
        plt.plot([0, 0])
        # subplots_adjust(right=0.95, top=0.95)
        plt.show()

    def save_to_folder(self, outpath, overwrite=True, listname=None):
        """
        Saves the light curves in one data set to a folder, including one '.LIST' file with all object names
        (the name can be changed if desired). The light curve format is the sncosmo standard, including a
        header for the metadata

        Parameters
        ----------
        outpath : string
            Path to folder that the light curve files will be saved to. If not existent, it will be created.
        overwrite : bool, optional
	    If the files already exist, do we overwrite them?
        listname : str
            Hand this argument to this routine if you want the list to be stored under a different name

        """

        #in case the path does not end in separator, add one for good measure
        outpath=os.path.join(outpath,'')

        if not os.path.exists(outpath):
            os.makedirs(outpath)

        foldername=outpath.split(os.path.sep)[-2]#the folder name will be the second to last item in the list
        if listname==None:
            object_list_path=os.path.join(outpath,(outpath.split(os.path.sep)[-2]+'.LIST'))
        else:
            object_list_path=os.path.join(outpath,listname)
        if overwrite or not os.path.exists(object_list_path):
            np.savetxt(object_list_path,self.object_names,fmt='%s')
        for obj in self.object_names:
            sncosmo.write_lc(self.data[obj],os.path.join(outpath,obj),format='ascii',overwrite=overwrite)

    def get_object_names(self):
        return self.object_names

    def get_max_length(self):
        """Gets the length (in days) of the longest observation in the dataset.
        """
        max_obs=0
        for n in self.object_names:
            times=self.data[n]['mjd']
            dif=times.max()-times.min()
            if dif>max_obs:
                max_obs=dif
        return max_obs

    def set_model(self, fit_sn, *args):
        """
        Can use any function to set the model for all objects in the data.

        Parameters
        ----------
        fit_sn : function
            A function which can take a light curve (astropy table) argument and a list of arguments and returns an astropy table
        args : list, optional
            Whatever arguments fit_sn requires
        """
        print ('Fitting transient models...')
        for obj in self.object_names:
            self.models[obj]=fit_sn(self.data[obj], *args)
        print ('Models fitted.')

    def get_types(self):
        """
        Returns a list of the types of the entire dataset.

        Returns
        -------
        `astropy.table.Table`
            Array of types
        """
        typs=[]
        for o in self.object_names:
            typs.append(self.data[o].meta['type'])
        tab=Table(data=[self.object_names,typs],names=['Object','Type'])
        return tab

    def get_redshift(self):
        """
        Returns a list of the redshifts of the entire dataset.

        Returns
        -------
        `~numpy.ndarray`
            Array of redshifts
        """
        z=[]
        for o in self.object_names:
            if 'z' in self.data[o].meta:
                z.append(self.data[o].meta['z'])
            else:
                z.append(-1)
        return np.array(z)

    def sim_stats(self, **kwargs):
        """
        Prints information about the survey/simulation.

        Parameters
        ----------
        indices : list-like, optional
            List of indices to indicate which objects to consider. This allows you to, for example,
        see the statistics of a training subsample.
        plot_redshift : bool, optional
            Plots a histogram of the redshift distribution
        """
        if len(self.data)==0:
            print('Data set does not contain any light curves - exiting!')
            return

        if 'indices' in kwargs:
            indices=kwargs['indices']
        else:
            indices=np.arange(len(self.object_names))
        if 'plot_redshifts' in kwargs:
            plot_redshifts=kwargs['plot_redshifts']
        else:
            plot_redshifts=True

        N=len(indices)
        redshifts=np.zeros(N)
        types=np.zeros(N)
        for i in np.arange(N):
            ind=indices[i]
            lc=self.get_lightcurve(self.object_names[ind])
            redshifts[i]=lc.meta['z']
            types[i]=lc.meta['type']

        print()
        print ('Total number of SNe: %d' %(N))
        print()
        ks=sntypes.keys()
        ks=sorted(ks)
        for k in ks:
            nk=len(np.where(types==k)[0])
            print ('Number of %s: %d (%0.2f%%)' %(sntypes[k],nk ,nk/N*100))
        nk=len(np.where(types==-9)[0])
        print ('Number of unknown: %d (%0.2f%%)' %(nk ,nk/N*100))

        if plot_redshifts==True:
            plt.hist(redshifts[redshifts!=-9], 30, facecolor='#0057f6')
            plt.xlabel('Redshift', fontsize=16)
            plt.show()

    def compute_chisq_over_datapoints(self, subset='none'):
        """
        Returns the reduced chi squared for each object, once a model has been set.

        Parameters
        ----------
        subset : str or list-like, optional
            List of a subset of object names. If not supplied, the full dataset will be used

        Returns
        -------
        dict
            Dictionary of reduced X^2 for each object
        """
        if len(self.models) == 0 :
            pass
            # This gets really annoying as it's being called as part of plot_all
            #print('No models fitted so it is not possible to calculate the reduced X^2.')
        else:
            if subset == 'none':
                data_list = self.object_names
            else:
                data_list = subset
            chisq_over_datapoints_dict = {}

            for obj in data_list:
                obj_data_pd = self.data[obj].to_pandas()
                obj_model_pd = self.models[obj].to_pandas()
                obj_data_pd['filter'] = obj_data_pd['filter'].values.astype(str) # the passband is saved as bytes
                obj_model_pd['filter'] = obj_model_pd['filter'].values.astype(str) # the passband is saved as bytes
                chisq_over_datapoints_dict[obj] = cs.compute_overall_chisq_over_datapoints(obj_data_pd, obj_model_pd)

            return chisq_over_datapoints_dict


class PlasticcData(EmptyDataset):
    """Class to read in the PLAsTiCC dataset. This is a simulated LSST catalog.

    Parameters
    ----------
    folder : str
        Folder where simulations are located.
    data_file: str
        Filename of the pandas dataframe which is has the light curve data.
    metadata_file: str
        Filename of the pandas dataframe containing the metadata for the light
        curves.
    mix : boolean, optional
        Default False. If True, randomly permutes the objects when they are
        read in.
    cut_non_detections : boolean, optional
        Default False. If True, cuts out non detections, retaining only
        detections.
    """

    def __init__(self, folder, data_file, metadata_file, mix=False,
                 cut_non_detections=False):
        super().__init__(folder, survey_name='lsst',
                         filter_set=['lsstu', 'lsstg', 'lsstr', 'lssti',
                                     'lsstz', 'lssty'])
        self.set_data(folder, data_file, cut_non_detections)
        self.set_metadata(folder, metadata_file)
        if mix is True:
            self.mix()

    def set_data(self, folder, data_file, cut_non_detections=False):
        """Reads in simulated data and saves it.

        The data is saved into the `data` method from EmptyDataset.

        Parameters
        ----------
        folder : str
            Folder where simulations are located.
        data_file : str or list-like
            .csv file of object light curves.
        cut_non_detections : boolean, optional
            Default False. If True, cuts out non detections, retaining only
            detections.
        """
        print('Reading data...')
        time_start_reading = time.time()
        data = pd.read_csv(folder + '/' + data_file, sep=',')
        if cut_non_detections:
            data = data.loc[data.detected == 1]  # Update dataframe with only detected points
        data = self.remap_filters(df=data)
        data.rename({'flux_err': 'flux_error'}, axis='columns', inplace=True)  # snmachine and PLAsTiCC uses a different denomination
        # Abstract column names from dataset
        for col in data.columns:
            if re.search('mjd', col):  # catches the column that has `mjd` in its name
                self.mjd_col = col
            if re.search('id', col):  # catches the column that has `id` in its name
                self.id_col = col

        number_invalid_objs = 0  # Some objects may have empty data
        number_objs = len(data[self.id_col].unique())

        for i, id in enumerate(data[self.id_col].unique()):
            self.print_progress(i+1, number_objs)  # +1 because the order starts at 0 in python
            self.object_names.append(str(id))
            obj_lc = data.query('{0} == {1}'.format(self.id_col, id))
            lc = self.get_obj_lc_table_starting_from_mjd_zero(pandas_lc=obj_lc)
            if len(lc[self.mjd_col] > 0):
                self.data[str(id)] = lc
            else:
                number_invalid_objs += 1
        if number_invalid_objs > 0:
            print('{} objects were invalid and not added to the dataset.'.format(number_invalid_objs))
        self.object_names = np.array(self.object_names, dtype='str')
        print('{} objects read into memory.'.format(len(self.data)))
        self.print_time_difference(time_start_reading, time.time())

    def get_obj_lc_table_starting_from_mjd_zero(self, pandas_lc):
        """Transform the pandas dataframe into an astropy table starting from mjd=0

        Takes a pandas light curve from the plasticc dataset format
        and converts it to the astropy table.table format starting from mjd=0.

        Parameters
        ----------
        pandas_lc: Pandas DataFrame
            Single object multi-band lightcurve.

        Returns
        -------
        lc: astropy.table.table
            New single object lightcurve.
        """
        lc = Table.from_pandas(pandas_lc)
        lc[self.mjd_col] -= lc[self.mjd_col].min()
        return lc

    def set_metadata(self, folder, meta_file):
        """Reads in simulated metadata and saves it.

        The data is saved into the `metadata` method from EmptyDataset and
        into a dictonary associated with each `data` method (`.data[obj].meta`).

        Parameters
        ----------
        folder : str
            Folder where simulations are located.
        data_file : str or list-like
            .csv file of objects metadata.
        """
        print('Reading metadata...')
        time_start_reading = time.time()
        metadata_pd = pd.read_csv(folder + '/' + meta_file, sep=',',
                                  index_col=self.id_col)
        metadata_pd.index = metadata_pd.index.astype(str)
        metadata_pd['object_id'] = metadata_pd.index  # it is useful to be able to call this column by name
        self.metadata = metadata_pd

        # Everything bellow is to conform with `snmachine`
        number_objs = len(self.object_names)
        for i, obj in enumerate(self.object_names):
            self.print_progress(i+1, number_objs)  # +1 because the order starts at 0 in python
            self.set_inner_metadata(obj)
        print('Finished getting the metadata for {} objects.'.format(number_objs))
        self.print_time_difference(time_start_reading, time.time())

    def set_inner_metadata(self, obj):
        """Set the metadata inside the astropy observation data.

        This inner metadata is only used by the old code of `snmachine` but to
        keep backwards compatibility, we keep it.

        Parameters
        ----------
        obj : str
            Name of the object we are working with.
        """
        metadata = self.metadata.drop(columns=['object_id'])  # I don't want this duplicated
        metadata_entry = metadata.loc[obj]
        columns = metadata_entry.keys()
        self.data[obj].meta['name'] = obj  # the name is the object id
        self.data[obj].meta['z'] = None
        for col in columns:
            if re.search('target', col):
                self.data[obj].meta['type'] = str(metadata_entry[col])
            else:
                self.data[obj].meta[str(col)] = metadata_entry[col]
        self._set_metadata_z(obj)

    def _set_metadata_z(self, obj):
        """Set the redshift as spectroscopic or if not available, photometric.

        This is only used by the old code of `snmachine` but to keep backwards
        compatibility, we keep it.

        Parameters
        ----------
        obj : str
            Name of the object we are working with.
        """
        metadata = self.data[obj].meta
        columns = metadata.keys()
        for col in columns:
            if re.search('specz', col) and not np.isnan(metadata[col]):
                self.data[obj].meta['z'] = metadata[col]
            if re.search('photoz', col) and re.search('err', col) is None:
                photoz = metadata[col]
        if self.data[obj].meta['z'] is None:  # if no spec z -> z = photo z
            self.data[obj].meta['z'] = photoz

    @property
    def labels(self):
        """Returns the labels of the objects, if they are known."""
        try:
            labels = self.metadata.target
        except AttributeError:  # We don't know the objects' labels
            labels = None
        return labels

    @staticmethod
    def print_time_difference(initial_time, final_time):
        """Print the a time interval.

        Parameters
        ----------
        initial_time : float
            Time at which the time interval starts.
        final_time : float
            Time at which the time interval ends.
        """
        time_spent_on_this_task = pd.to_timedelta(int(final_time-initial_time),
                                                  unit='s')
        print('This has taken {}\n'.format(time_spent_on_this_task))

    @staticmethod
    def print_progress(obj_ordinal, number_objs):
        """Print the percentage of objects already saved.

        This funtion uses a weird formula to know at which
        percentages to print.

        Parameters
        ----------
        obj_ordinal : int
            Ordinal number of the object we are currently on.
        number_objs : int
            Total number of objects to perform the action on.
        """
        percent_to_print = pow(10, -int(np.log10(number_objs)/2))  # Formula that looks good
        if int(math.fmod(obj_ordinal, number_objs*percent_to_print)) == 0:
            print('{}%'.format(int(obj_ordinal/(number_objs*0.01))))

    def update_dataset(self, new_objs):
        """Update the datset so it only contains a subset of objects.

        Parameters
        ----------
        new_objs : list-like
            The id of the objects we want to have in our dataset.

        Raises
        ------
        ValueError
            All the objects in `new_objs` need to already exist in the dataset.
        """
        if np.sum(~np.in1d(new_objs, self.object_names)) != 0:
            raise ValueError("All the objects in `new_objs` need to exist in the original dataset.")

        self.object_names = new_objs
        self.data = {objects: self.data[objects] for objects in self.object_names}

        current_objs = self.metadata.object_id.astype(str)
        is_new_obj = np.in1d(current_objs, new_objs)
        self.metadata = self.metadata[is_new_obj]

    def remap_filters(self, df):  # maybe not in snmachine (raise issue/channel)
        """Function to remap integer filters to the corresponding lsst filters and
        also to set filter name syntax to what snmachine already recognizes

        df: pandas.dataframe
            Dataframe of lightcurve observations
        """
        df.rename({'passband':'filter'}, axis='columns', inplace=True)
        filter_replace = {0: 'lsstu', 1: 'lsstg', 2: 'lsstr', 3: 'lssti',
                          4: 'lsstz', 5: 'lssty'}
        df['filter'].replace(to_replace=filter_replace, inplace=True)
        return df


class Dataset(EmptyDataset):
    """
    Class to manage the files from a single dataset. The base class works with data from the SPCC.
    This class can be inherited and overridden to work a completely different kind of dataset.
    All this class really needs is a list of object names and a method, get_lightcurve, which takes an individual object name and returns a light curve.
    Other functions provided here are for plotting and convenience.
    """

    def __init__(self, folder, subset='none',  filter_set=['desg', 'desr', 'desi', 'desz']):
        """
        Initialisation.

        Parameters
        ----------
        folder : str
            Root folder containing the data
        subset : str or list-like, optional
            Something you pass to get_object_names to specify which objects you want
        filter_set : list, optional
            List of possible filters used

        """

        self.filter_set=filter_set
        self.rootdir=folder
        self.survey_name=folder.split('/')[-2]

        self.object_names=self.get_object_names(subset=subset)
        #Get all the data as a list of astropy tables (this should not be memory intensive, even for large numbers of light curves)
        self.data={}
        invalid=0 #Some objects may have empty data
        print ('Reading data...')
        for i in range(len(self.object_names)):
            lc=self.get_lightcurve(self.object_names[i])
            if len(lc['mjd']>0):
                self.data[self.object_names[i]]=lc
            else:
                invalid+=1
        if invalid>0:
            print ('%d objects were invalid and not added to the dataset.' %invalid)
        print ('%d objects read into memory.' %len(self.data))
        #We create an optional model set which can be set by whatever feature class used
        self.models={}

    def get_object_names(self, subset='none'):
        """
        Gets a list of the names of the files within the dataset.

        Parameters
        ----------
        subset : str or list-like, optional
            Used to specify which files you want. Current setup is get_object_names will accept a list of
            indices, a list of actual object names as a subset or the keyword 'spectro'.

        """
        if isinstance(subset,basestring):
            if subset=='spectro':
                object_names= np.genfromtxt(self.rootdir+'DES_spectro.list', dtype='U').flatten()
            else:
                object_names= np.genfromtxt(self.rootdir+self.survey_name+'.LIST', dtype='U')
        elif all(isinstance(l,basestring) for l in subset):
            #We assume subset is a list of strings containing object names
            object_names= subset
        else:
            #Otherwise it must be a list of indices. Otherwise raise an error.
            names=np.genfromtxt(self.rootdir+self.survey_name+'.LIST', dtype='U')
            try:
                object_names= names[subset]
            except IndexError:
                print ('Invalid subset provided')
                sys.exit()

        return np.sort(object_names)


    def get_lightcurve(self, flname):
        """
        Given a filename, returns a light curve astropy table that conforms with sncosmo requirements

        Parameters
        ----------
        flname : str
            The filename of the supernova (relative to data_root)

        Returns
        -------
        astropy.table.Table
            Light curve
        """
        fl=open(self.rootdir+flname,'r')
        mjd=[]
        flt=[]
        flux=[]
        fluxerr=[]
        z=-9
        z_err=-9
        type=-9
        for line in fl:
            s=line.split()
            if len(s)>0:
                if s[0]=='HOST_GALAXY_PHOTO-Z:':
                    z=(float)(s[1])
                    z_err=(float)(s[3])
                elif s[0]=='OBS:':
                    mjd.append((float)(s[1]))
                    flt.append('des'+s[2])
                    flux.append((float)(s[4]))
                    fluxerr.append((float)(s[5]))
                elif s[0]=='SIM_COMMENT:':
                    for k in sntypes.keys():
                        if sntypes[k] in s:
                            type=(int)(k)


        #Zeropoint
        zp=np.array([27.5]*len(mjd))
        zpsys=['ab']*len(mjd)

        #Make everything arrays
        mjd=np.array(mjd)
        flt=np.array(flt, dtype='str')
        flux=np.array(flux)
        fluxerr=np.array(fluxerr)
        start_mjd=mjd.min()
        mjd=mjd-start_mjd #We shift the times of the observations to all start at zero. If required, the mjd of the initial observation is stored in the metadata.
        #Note: obviously this will only zero the observations in one filter band, the others have to be zeroed if fitting functions.
        tab = Table([mjd, flt, flux, fluxerr, zp, zpsys], names=('mjd', 'filter', 'flux', 'flux_error', 'zp', 'zpsys'), meta={'name':flname,'z':z, 'z_err':z_err, 'type':type, 'initial_observation_time':start_mjd})

        return tab

    def get_types(self, show_subtypes=True): # It adds a new case to the general `get_types`
        """
        Returns a list of the types and subtypes (optional) of the entire dataset.

        Parameters
        ----------
        show_subtypes : bool, optional
            If true (default), the supernovae subtypes are shown. If false, only the main types (Ia, Ibc, II) are returned.

        Returns
        -------
        `astropy.table.Table`
            Array of types
        """
        typs=[]
        for o in self.object_names:
            typs.append(self.data[o].meta['type'])
        tab=Table(data=[self.object_names,typs],names=['Object','Type'])

        if show_subtypes == False: # for SPCC we might just want the types and not subtypes
            tab['Type'][np.floor(tab['Type']/10)==2]=2
            tab['Type'][np.floor(tab['Type']/10)==3]=3
        return tab


class OpsimDataset(EmptyDataset):
    """
    Class to read in an LSST simulated dataset, based on OpSim runs and SNANA simulations.
    """
    def __init__(self, folder, subset='none', mix=False, filter_set=['lsstu', 'lsstg', 'lsstr', 'lssti', 'lsstz', 'lssty']):
        """
        Initialisation.

        Parameters
        ----------
        folder : str
            Folder where simulations are located
        subset : str or list-like, optional
            List of a subset of object names. If not supplied, the full dataset will be used
        mix : bool, optional
            The output of the simulations is often highly ordered, this randomly permutes the objects when they're read in
        filter_set : list-like, optional
            Set of possible filters
        """
        self.survey_name='LSST'
        self.filter_set=filter_set
        self.get_data(folder, subset=subset)
        self.models={}

        if mix==True:
            shuffle(self.object_names)


    def get_data(self, folder, subset='none'):
        """
        Reads in the simulated data

        Parameters
        ----------
        folder : str
            Folder where simulations are located
        subset : str or list-like, optional
            List of a subset of object names. If not supplied, the full dataset will be used

        """
        if ~isinstance(subset,basestring) and (all(isinstance(l,basestring) for l in subset)):
            #We have to deal with separate Ia and nIa fits files
            Ia_head=os.path.join(folder,'LSST_Ia_HEAD.FITS')
            nIa_head=os.path.join(folder,'LSST_NONIa_HEAD.FITS')

            df = fits.open(Ia_head)[1].data
            subset=np.char.strip(subset) #If these are read from the header they have to be stripped of white space

            Ia_ids=subset[np.in1d(subset,np.char.strip(df['SNID']))]

            df = fits.open(nIa_head)[1].data
            nIa_ids=subset[np.in1d(subset,np.char.strip(df['SNID']))]

            data_Ia =  sncosmo.read_snana_fits(Ia_head, os.path.join(folder,'LSST_Ia_PHOT.FITS'),snids=Ia_ids)
            data_nIa =  sncosmo.read_snana_fits(nIa_head, os.path.join(folder,'LSST_NONIa_PHOT.FITS'),snids=nIa_ids)
        else:
            data_Ia =  sncosmo.read_snana_fits(os.path.join(folder,'LSST_Ia_HEAD.FITS'), os.path.join(folder,'LSST_Ia_PHOT.FITS'))
            data_nIa =  sncosmo.read_snana_fits(os.path.join(folder,'LSST_NONIa_HEAD.FITS'), os.path.join(folder,'LSST_NONIa_PHOT.FITS'))


        if isinstance(subset,basestring)and subset=='Ia':
            all_data=data_Ia
        elif isinstance(subset,basestring) and subset=='nIa':
            all_data=data_nIa
        else:
            all_data=data_Ia+data_nIa
        self.data={}
        self.object_names=[]

        invalid=0 #Some objects may have empty data
        print ('Reading data...')

        for i in range(len(all_data)):
            snid=all_data[i].meta['SNID'].decode('UTF-8')
            if isinstance(subset,basestring) or ((snid in subset) or (i in subset)):
                self.object_names.append((str)(snid))
                lc=self.get_lightcurve(all_data[i])
                if len(lc['mjd']>0):
                    self.data[snid]=lc
                else:
                    invalid+=1
        if invalid>0:
            print ('%d objects were invalid and not added to the dataset.' %invalid)
        self.object_names=np.array(self.object_names, dtype='str')
        print ('%d objects read into memory.' %len(self.data))


    def get_lightcurve(self, tab):
        """
        Converts the sncosmo convention for the astropy tables to snmachine's.

        Parameters
        ----------
        tab : astropy.table.Table
            Light curve

        """
        tab_new=tab['MJD', 'FLUXCAL', 'FLUXCALERR', 'FLT']
        tab_new.rename_column('MJD','mjd')
        start_mjd=(tab_new['mjd']).min()
        tab_new['mjd']=tab_new['mjd']-start_mjd
        tab_new.rename_column('FLUXCAL','flux')
        tab_new.rename_column('FLUXCALERR','flux_error')
        tab_new.rename_column('FLT','filter')
        tab_new=Table(tab_new, dtype=['f', 'f', 'f', 'U5'])
        old_filts=['u', 'g', 'r', 'i', 'z', 'Y']
        for f in range(len(old_filts)):
            tab_new['filter'][tab_new['filter'] == old_filts[f]]=self.filter_set[f]
        zp=Column(name='zp', data=np.array([27.5]*len(tab_new['mjd'])))
        zpsys=Column(name='zpsys', data=['ab']*len(tab_new['mjd']))
        tab_new.add_column(zp)
        tab_new.add_column(zpsys)

        tab_new.meta={'name':tab.meta['SNID'].decode('UTF-8'), 'z':tab.meta['REDSHIFT_FINAL'], 'z_err':tab.meta['REDSHIFT_FINAL_ERR'], 'type':tab.meta['SNTYPE'],
        'initial_observation_time':start_mjd}
        return tab_new


class LSSTCadenceSimulations(OpsimDataset):
    """
    Class to read in the SNANA cadence simulations, which are divided into chunks.
    """

    def __init__(self, folder, subset='none', mix=False, filter_set=['lsstu', 'lsstg', 'lsstr', 'lssti', 'lsstz', 'lssty'], indices=range(1,21)):
        """
        Initialisation.

        Parameters
        ----------
        folder : str
            Folder where simulations are located
        subset : str or list-like, optional
            List of a subset of object names. If not supplied, the full dataset will be used
        mix : bool, optional
            The output of the simulations is often highly ordered, this randomly permutes the objects when they're read in
        filter_set : list-like, optional
            Set of possible filters
        indices : list of ints
            List of indices that index the fits files which each store one chunk of the simulated light curves.
        """
        self.indices=indices
        super().__init__(folder,subset,mix,filter_set)


    def get_data(self, folder, subset='none'):
        """
        Reads in the simulated data

        Parameters
        ----------
        folder : str
            Folder where simulations are located
        subset : str or list-like, optional
            List of a subset of object names. If not supplied, the full dataset will be used

        """

        data_Ia=[]
        data_nIa=[]

        print ('Reading data...')
        for i in self.indices:
            print('chunk %02d'%i)
            if (not isinstance(subset,basestring)) and (all(isinstance(l,basestring) for l in subset)):
                #We have to deal with separate Ia and nIa fits files
                Ia_head=os.path.join(folder,'RH_LSST_WFD_Ia-%02d_HEAD.FITS'%i)
                nIa_head=os.path.join(folder,'RH_LSST_WFD_NONIa-%02d_HEAD.FITS'%i)

                df = fits.open(Ia_head)[1].data
                subset=np.char.strip(subset) #If these are read from the header they have to be stripped of white space
                Ia_ids=subset[np.in1d(subset,np.char.strip(df['SNID']))]

                df = fits.open(nIa_head)[1].data
                nIa_ids=subset[np.in1d(subset,np.char.strip(df['SNID']))]

                thischunk_Ia =  sncosmo.read_snana_fits(Ia_head, os.path.join(folder,'RH_LSST_WFD_Ia-%02d_PHOT.FITS'%i),snids=Ia_ids)
                thischunk_nIa =  sncosmo.read_snana_fits(nIa_head, os.path.join(folder,'RH_LSST_WFD_NONIa-%02d_PHOT.FITS'%i),snids=nIa_ids)
            else:
                thischunk_Ia =  sncosmo.read_snana_fits(os.path.join(folder,'RH_LSST_WFD_Ia-%02d_HEAD.FITS'%i), os.path.join(folder,'RH_LSST_WFD_Ia-%02d_PHOT.FITS'%i))
                thischunk_nIa =  sncosmo.read_snana_fits(os.path.join(folder,'RH_LSST_WFD_NONIa-%02d_HEAD.FITS'%i), os.path.join(folder,'RH_LSST_WFD_NONIa-%02d_PHOT.FITS'%i))

            data_Ia+=thischunk_Ia
            data_nIa+=thischunk_nIa


        if isinstance(subset,basestring)and subset=='Ia':
            all_data=data_Ia
        elif isinstance(subset,basestring) and subset=='nIa':
            all_data=data_nIa
        else:
            all_data=data_Ia+data_nIa
        self.data={}
        self.object_names=[]

        invalid=0 #Some objects may have empty data

        for i in range(len(all_data)):
            if i%1e4==0:
                print('%dk'%(i//1e3))
            snid=all_data[i].meta['SNID'].decode('UTF-8')
            if isinstance(subset,basestring) or ((snid in subset) or (i in subset)):
                self.object_names.append((str)(snid))
                lc=self.get_lightcurve(all_data[i])
                if len(lc['mjd']>0):
                    self.data[snid]=lc
                else:
                    invalid+=1
        if invalid>0:
            print ('%d objects were invalid and not added to the dataset.' %invalid)
        self.object_names=np.array(self.object_names, dtype='str')
        print ('%d objects read into memory.' %len(self.data))


class SDSS_Data(EmptyDataset):
    """
    Class to read in the SDSS supernovae dataset
    """

    def __init__(self, folder, subset='none', training_only=False, filter_set=['sdssu','sdssg', 'sdssr', 'sdssi', 'sdssz'], subset_length = False, classification = 'none'):
        """
        Initialisation

        Parameters
        ----------
        folder : str
            Folder where simulations are located
        subset : str or list-like, optional
            List of a subset of object names. If not supplied, the full dataset will be used
        filter_set : list-like, optional
            Set of possible filters
        subset_length : bool or int, optional
            If supplied, will return this many random objects (can be used in conjunction with subset="spectro")
        classification : str, optional
            Can return one specific type of supernova.
        """
        self.filter_set=filter_set
        self.rootdir=folder
        self.survey_name=folder.split(os.path.sep)[-2] # second to last / / /..
        self.object_names=self.get_object_names(subset=subset,subset_length=subset_length,classification=classification)
        #Get all the data as a list of astropy tables (this should not be memory intensive, even for large numbers of light curves)
        self.data={}
        invalid=0 #Some objects may have empty data
        print ('Reading data...')
        for i in range(len(self.object_names)):
            lc=self.get_lightcurve(self.object_names[i])
            if len(lc['mjd']>0):
                self.data[self.object_names[i]]=lc
            else:
                invalid+=1
        if invalid>0:
            print ('%d objects were invalid and not added to the dataset.' %invalid)
        print ('%d objects read into memory.' %len(self.data))
        #We create an optional model set which can be set by whatever feature class used
        self.models={}

    def get_SNe(self,subset_length):
        """
        Function to take all supernovae from Master SDSS data file  and return a random sample of SNe of user-specified length
        if requested

        Parameters
        ----------
        subset_length : int
            Number of objects to return

        Returns
        -------
        list-like
            List of object names

        """

        fl = open(self.rootdir+self.survey_name+'.LIST')
        SN = []
        for line in fl:
            s = line.split()
            if (s[5] == "SNIa" or s[5] == "SNIb" or s[5] == "SNIc" or s[5] == "SNII" or s[5] == "SNIa?" or s[5] == "pSNIa" or s[5] == "pSNIbc" or s[5] == "pSNII" or s[5] == "zSNIa" or s[5] == "zSNIbc" or s[5] == "zSNII"):
                if len(str(s[0])) == 3:
                    SN.append("SMP_000%s.dat" % s[0])
                elif len(str(s[0])) == 4:
                    SN.append("SMP_00%s.dat" % s[0])
                elif len(str(s[0])) == 5:
                    SN.append("SMP_0%s.dat" % s[0])
    # SN now contains all file names for supernovae
        if subset_length != False:
            SN = [SN[i] for i in sorted(sample(range(len(SN)), subset_length)) ]

        return SN

    def get_spectro(self,subset_length,classification):
        """
        Function to take all spectroscopically confirmed supernovae from Master file and return a random sample of SNe of user-specified length
        if requested

        Parameters
        ----------
        subset_length : bool or int
            Number of objects to return (False to return all)
        classification : str
            Can specify a particular type of supernova to return ('none' for all types)

        Returns
        -------
        list-like
            List of object names
        """
        fl = open(self.rootdir+self.survey_name+'.LIST')
        SN = []
        classes = []
        for line in fl:
            s = line.split()
            if (s[5] == "SNIa" or s[5] == "SNIb" or s[5] == "SNIc" or s[5] == "SNII"):
                classes.append(s[5])
                if len(str(s[0])) == 3:
                    SN.append("SMP_000%s.dat" % s[0])
                elif len(str(s[0])) == 4:
                    SN.append("SMP_00%s.dat" % s[0])
                elif len(str(s[0])) == 5:
                    SN.append("SMP_0%s.dat" % s[0])
        # SN now contains all file names for spectroscopically confirmed supernovae

        if subset_length != False:
            x = sorted(sample(range(len(SN)), subset_length))
            SN = [SN[i] for i in x ]
            classes = [classes[i] for i in x]

        if classification != 'none': # can specify classification of supernova if user-requested
            if classification == 'Ia' or classification == 'SNIa':
                SN = [SN[i] for i in range(len(SN)) if classes[i] =='SNIa']
            elif classification == 'Ib' or classification == 'SNIb':
                SN = [SN[i] for i in range(len(SN)) if classes[i] =='SNIb']
            elif classification == 'Ic' or classification == 'SNIc':
                SN = [SN[i] for i in range(len(SN)) if classes[i] =='SNIc']
            elif classification == 'Ibc' or classification == 'SNIbc':
                SN = [SN[i] for i in range(len(SN)) if classes[i] == 'SNIb' or classes[i] == 'SNIc']
            elif classification == 'II' or classification == 'SNII':
                SN = [SN[i] for i in range(len(SN)) if classes[i] == 'SNII']
            else:
                print ('Invalid classification requested.')
                sys.exit()

        return SN

    def get_photo(self,subset_length,classification):
        """
        Function to take all purely photometric supernovae from Master file and return a   random sample of SNe of user-specified length
        if requested
        Parameters
        ----------
        subset_length : bool or int
            Number of objects to return (False to return all)
        classification : str
            Can specify a particular type of supernova to return ('none' for all types)
        Returns
        -------
        list-like
            List of object names
        """
        fl = open(self.rootdir+self.survey_name+'.LIST')
        SN = []
        classes = []
        for line in fl:
            s = line.split()
            if (s[5] == "pSNIa" or s[5] == "pSNIbc" or s[5] == "pSNII" or s[5] == "zSNIa" or s[5] == 'zSNIbc' or s[5] == 'zSNII' or s[5] == 'SNIa?'):
                classes.append(s[5])
                if len(str(s[0])) == 3:
                    SN.append("SMP_000%s.dat" % s[0])
                elif len(str(s[0])) == 4:
                    SN.append("SMP_00%s.dat" % s[0])
                elif len(str(s[0])) == 5:
                    SN.append("SMP_0%s.dat" % s[0])
         #SN now contains all file names for spectroscopically confirmed supernovae

        if subset_length != False:
            x = sorted(sample(range(len(SN)), subset_length))
            SN = [SN[i] for i in x ]
            classes = [classes[i] for i in x]

        if classification != 'none': # can specify classification of supernova if user-requested
            if classification =='Ia' or classification == 'SNIa':
                SN = [SN[i] for i in range(len(SN)) if classes[i] == 'SNIa?' or classes[i] == 'pSNIa' or classes[i] == 'zSNIa']
            elif classification == 'Ibc' or classification == 'SNIbc':
                SN = [SN[i] for i in range(len(SN)) if classes[i] == 'pSNIbc' or classes[i] == 'zSNIbc']
            elif classification == 'II' or classification == 'SNII':
                SN = [SN[i] for i in range(len(SN)) if classes[i] == 'pSNII' or classes[i] == 'zSNII']
            else:
                print ('Invalid classification requested.')
                sys.exit()

        return SN

    def get_object_names(self, subset='none',subset_length=False,classification='none'):
        """
        Gets a list of the names of the files within the dataset.
        Parameters
        ----------
        subset : str or list-like, optional
            List of a subset of object names. If not supplied, the full dataset will be used
        subset_length : bool or int, optional
            Number of objects to return (False to return all)
        classification : str, optional
            Can specify a particular type of supernova to return ('none' for all types)
        Returns
        -------
        list-like
            Object names
        """
        if isinstance(subset,basestring):
            if subset=='spectro':
                return np.array(self.get_spectro(subset_length,classification)) # have to convert to numpy array for wavelet features to work
                #loads random sample of the spec confirmed data defaulted to whole
            elif subset == 'photo': ##only photometric data
                return np.array(self.get_photo(subset_length,classification))
            elif subset=='none':
                return np.array(self.get_SNe(subset_length))
                # loads random sample of SNe from whole master file - sample defaulted to whole
        elif all(isinstance(l,basestring) for l in subset):
            #We assume subset is a list of strings containing object names
            return subset
        else:
            #Otherwise it must be a list of indices. Otherwise raise an error.
            names=np.genfromtxt(self.rootdir+self.survey_name+'.LIST', dtype='str')
            try:
                return names[subset]
            except IndexError:
                print ('Invalid subset provided')


    def get_info(self,flname):
        """
        Function which takes file name of supernova and returns dictionary of spectroscopic and photometric redshifts and their errors when available as
           well as the type of the supernova
        Parameters
        ----------
        flname : str
            Name of object
        Returns
        -------
        list-like
            Redshift, redshift error, type
        """
        fl = open(self.rootdir+self.survey_name+'.LIST')
        z = {'z_hel':float('nan'),'z_phot':float('nan')}# z_hel is spectroscopic heliocentric redshift and z_psnid uses zspec as prior but has many more??
        z_err = {'z_hel_err':float('nan'),'z_phot_err':float('nan')}
        t = -9
        for line in fl:
            s=line.split()
            if "SMP_000%s.dat" % s[0] == flname or "SMP_00%s.dat" % s[0] == flname or "SMP_0%s.dat" % s[0] == flname: # is this a bit slow?
                if s[103] != "\\N":
                    z['z_phot']=float(s[103])
                else:
                    z['z_phot']= -9
                if s[11] != "\\N":
                    z['z_hel']=float(s[11])
                else:
                    z['z_hel']= -9
                if s[104] != "\\N":
                    z_err['z_phot_err']=float(s[104])
                else:
                    z_err['z_phot_err']= -9
                if s[12] != "\\N":
                    z_err['z_hel_err']=float(s[12])
                else:
                    z_err['z_hel_err']= -9
                if s[5] == 'SNIa' or s[5] == 'pSNIa' or s[5] == 'zSNIa' or s[5] =='SNIa?': #all classifications of type Ia SNe - includes probable SNeIa
                    t = 1
                elif s[5] == 'SNIb' or s[5] == 'SNIc' or s[5] == 'pSNIbc' or s[5] == 'zSNIbc':
                    t = 3
                elif s[5] == 'SNII' or s[5] == 'pSNII' or s[5] == 'zSNII':
                    t = 2
        return z , z_err, t

    def get_lightcurve(self, flname):
        """
        Given a filename, returns a light curve astropy table that conforms with sncosmo requirements
        Parameters
        ----------
        flname : str
            The filename of the supernova (relative to data_root)
        Returns
        -------
        astropy.table.Table
            Light curve
        """
        print(flname)
        fl=open(self.rootdir+flname,'r')
        mjd=[]
        flt=[] # band
        flux=[]
        fluxerr=[] # error in flux
        mag = []
        magerr = []
        line_count = 0
        for line in fl:
            s=line.split()
            line_count = line_count + 1
            if len(s)>0 and line_count > 4 and float(s[0]) < 1024: # s[0] is flag - a flag of 1024 or greater indicates bad data ( http://arxiv.org/pdf/0908.4277v1.pdf page 18)
                mjd.append(s[1])
                flux.append(s[7])
                fluxerr.append(s[8])
                mag.append(s[3])
                magerr.append(s[4])
                if s[2] == '0':
                    flt.append('sdssu')
                elif s[2] == '1':
                    flt.append('sdssg')
                elif s[2] == '2':
                    flt.append('sdssr')
                elif s[2] == '3':
                    flt.append('sdssi')
                elif s[2] == '4':
                    flt.append('sdssz')
        mjd = [float(x) for x in mjd] # contains strings - convert to floats
        flux = [float(x) for x in flux]
        fluxerr = [float(x) for x in fluxerr]
        mag = [float(x) for x in mag]
        magerr = [float(x) for x in magerr]
        (Z, Z_err, type) = self.get_info(flname)
        if Z['z_hel'] != -9:
            z = Z['z_hel'] #use spectroscopic redshifts if available
            z_err = Z_err['z_hel_err']
        elif Z['z_phot'] != -9:
            z = Z['z_phot'] #photometric redshift
            z_err = Z_err['z_phot_err']
        else:
            z = -9
            z_err = -9 # returns values of -9 if no redshift is available

        #Zeropoint
        zp=np.array([27.5]*len(mjd))
        zpsys=['ab']*len(mjd)

        #Make everything arrays
        mjd=np.array(mjd)
        flt=np.array(flt, dtype='str')
        flux=np.array(flux)
        fluxerr=np.array(fluxerr)
        mag = np.array(mag)
        magerr = np.array(magerr)
        start_mjd=mjd.min()
        r_flux = np.array([flux[i] for i in range(len(flux)) if flt[i]=='sdssr'])
        if len(r_flux) > 0:
            peak_flux = r_flux.max()
        else:
            peak_flux = -9
        mjd=mjd-start_mjd #We shift the times of the observations to all start at zero. If required, the mjd of the initial observation is stored in the metadata.
        #Note: obviously this will only zero the observations in one filter band, the others have to be zeroed if fitting functions.
        tab = Table([mjd, flt, flux, fluxerr, zp, zpsys, mag, magerr], names=('mjd', 'filter', 'flux', 'flux_error', 'zp', 'zpsys', 'mag', 'mag_error'), meta={'name':flname,'z':z, 'z_err':z_err, 'type':type, 'initial_observation_time':start_mjd, 'peak flux':peak_flux })

        return tab


class SDSS_Simulations(EmptyDataset):
    """
    Class to read in the SDSS simulations dataset
    """

    def __init__(self, folder, subset='none', training_only=False, filter_set=['sdssu','sdssg', 'sdssr', 'sdssi', 'sdssz'], subset_length = False, classification = 'none'):
        """
        Initialisation
        Parameters
        ----------
        folder : str
            Folder where simulations are located
        subset : str or list-like, optional
            List of a subset of object names. If not supplied, the full dataset will be used
        filter_set : list-like, optional
            Set of possible filters
        subset_length : bool or int, optional

            If supplied, will return this many random objects (can be used in conjunction with subset="spectro")
        classification : str, optional
            Can return one specific type of supernova.
        """
        self.filter_set=filter_set
        self.rootdir=folder
        self.survey_name=folder.split(os.path.sep)[-2] # second to last / / /..
        #Get all the data as a list of astropy tables (this should not be memory intensive, even for large numbers of light curves)
        self.data={}
        invalid=0 #Some objects may have empty data
        print ('Reading data..')
        (self.data, invalid) = self.get_data(subset, subset_length, classification)
        if invalid>0:
            print ('%d objects were invalid and not added to the dataset.' %invalid)
        print ('%d objects read into memory.' %len(self.data))
        self.object_names = self.data.keys()
        #We create an optional model set which can be set by whatever feature class used
        self.models={}


    def get_data(self, subset='none', subset_length=False, classification = 'none'):
        """
        Function to get all data in same form as SDSS Data
        """
        # read in data as snana files
        d_Ia = sncosmo.read_snana_fits(self.rootdir + "SDSS_Ia_HEAD.FITS",self.rootdir + "SDSS_Ia_PHOT.FITS")
        d_nIa =  sncosmo.read_snana_fits(self.rootdir + "SDSS_NONIa_HEAD.FITS", self.rootdir + "SDSS_NONIa_PHOT.FITS")
        invalid = 0 # number of invalid LCs
        data = {}

        # allow user to specify dataset of entirely Ia, Ibc, non-Ia or II
        if classification == 'none':
            for i in range(len(d_Ia)):
                SN = self.get_lightcurve(d_Ia[i])
                if len(SN['mjd']) > 0 :
                    data['%s'%SN.meta['snid']] = SN
                else:
                    invalid+=1
            for i in range(len(d_nIa)):
                SN = self.get_lightcurve(d_nIa[i])
                if len(SN['mjd']) > 0:
                    data['%s'%SN.meta['snid']] = SN
                else:
                    invalid+=1
        elif classification == 'Ia' or classification == 'SNIa':
            for i in range(len(d_Ia)):
                SN = self.get_lightcurve(d_Ia[i])
                if len(SN['mjd']) > 0 :
                    data['%s'%SN.meta['snid']] = SN
                else:
                    invalid+=1
        elif classification == 'nIa' or classification == 'non-SNIa':
            for i in range(len(d_nIa)):
                SN = self.get_lightcurve(d_nIa[i])
                if len(SN['mjd']) > 0:
                    data['%s'%SN.meta['snid']] = SN
                else:
                    invalid+=1
        elif classification == 'Ibc' or classification == 'SNIbc':
            for i in range(len(d_nIa)):
                SN = self.get_lightcurve(d_nIa[i])
                if len(SN['mjd']) > 0 :
                    if SN.meta['type'] == 3:
                        data['%s'%SN.meta['snid']] = SN
                else:
                    invalid+=1
        elif classification == 'II' or classification == 'SNII':
            for i in range(len(d_nIa)):
                SN = self.get_lightcurve(d_Ia[i])
                if len(SN['mjd']) > 0:
                    if SN.meta['type'] == 2:
                        data['%s'%SN.meta['snid']] = SN
                else:
                    invalid+=1
        else:
            print ('Invalid classification requested')
            sys.exit()

        # allow user to request entirely spectroscopic data or photometric data
        if subset == 'spectro':
            data = dict((key,value) for (key,value) in data.items() if value.meta['data type'] == 'spec')
        if subset == 'photo':
            data = dict((key,value) for (key,value) in data.items() if value.meta['data type'] == 'phot')

        # allow user to request a shortened subset of the dataset
        if subset_length != False:
            data = dict(sample(data.items(), subset_length))

        return data, invalid

    def get_lightcurve(self, lc):

        mjd = np.array([lc['MJD'][i] for i in range(len(lc['MJD'])) if lc['FLUXCAL'][i] > 0])
        flt = np.array(['sdss' + lc['FLT'][i] for i in range(len(lc['FLT'])) if lc['FLUXCAL'][i] > 0])
        flux = np.array( [(lc['FLUXCAL'][i]*math.pow(10,-1.44)) for i in range(len(lc['FLUXCAL'])) if lc['FLUXCAL'][i] > 0]) # ignore negative flux values
        #FLUX: MULTIPLY BY 10^-1.44 (FLUX IN SDSS IS CALCULATED AS 10^(-0.4MAG +9.56) WHEREAS SIMULATED FLUXES ARE CALCULATED AS 10^(-0.4MAG + 11)- WE USE THE SDSS CONVENTION).
        fluxerr = np.array([(lc['FLUXCALERR'][i]*math.pow(10,-1.44)) for i in range(len(lc['FLUXCALERR'])) if lc['FLUXCAL'][i] > 0])
        mag = np.array([lc['MAG'][i] for i in range(len(lc['MAGERR'])) if lc['FLUXCAL'][i] > 0])
        magerr = np.array([lc['MAGERR'][i] for i in range(len(lc['MAGERR'])) if lc['FLUXCAL'][i] > 0])
        start_mjd = mjd.min()
        r_flux = np.array([flux[i] for i in range(len(flux)) if flt[i]=='sdssr'])
        if len(r_flux) > 0:
            peak_flux = r_flux.max()
        else:
            peak_flux = -9
        mjd=mjd-start_mjd #We shift the times of the observations to all start at zero. If required, the mjd of the initial observation is stored in the metadata.
        #Note: obviously this will only zero the observations in one filter band, the others have to be zeroed if fitting functions.
        # find supernova classification and whether it is spectroscopically classified or photometrically
        sntype = -9
        dtype = -9
        if lc.meta['SNTYPE'] == 120  :
            sntype = 1
            dtype = 'spec'
        elif lc.meta['SNTYPE'] == 106:
            sntype =1
            dtype = 'phot'
        elif lc.meta['SNTYPE'] == 32 or lc.meta['SNTYPE'] == 33:
            sntype =3
            dtype = 'spec'
        elif lc.meta['SNTYPE'] == 132 or lc.meta['SNTYPE'] == 133:
            sntype = 3
            dtype = 'phot'
        elif lc.meta['SNTYPE'] == 22:
            sntype = 2
            dtype = 'spec'
        elif lc.meta['SNTYPE'] == 122:
            sntype = 2
            dtype = 'phot'
        # get redshift - heliocentric is used where possible, otherwise a simulated heliocentric redshift is used
        z = -9
        z_err = -9
        if lc.meta['REDSHIFT_HELIO'] != -9 and lc.meta['REDSHIFT_HELIO_ERR'] != -9:
            z = lc.meta['REDSHIFT_HELIO']
            z_err = lc.meta['REDSHIFT_HELIO_ERR']
        else:
            z = lc.meta['SIM_REDSHIFT_HELIO']
            # no simulated error in redshift available

        #supernova identifier (used as object name)
        snid = lc.meta['SNID']

        #Zeropoint
        zp=np.array([27.5]*len(mjd))
        zpsys=['ab']*len(mjd)

        # form astropy table
        tab = Table([mjd, flt, flux, fluxerr, zp, zpsys, mag, magerr], names=('mjd', 'filter', 'flux', 'flux_error', 'zp', 'zpsys', 'mag', 'mag_error'), meta={'snid': snid,'z':z, 'z_err':z_err, 'type':sntype, 'initial_observation_time':start_mjd, 'peak flux':peak_flux , 'data type':dtype })

        return tab


class SNANA_Data(EmptyDataset):
    """
    Generic class to read in any SNANA simulation set.
    """
    def __init__(self, folder='', list_of_files=[], subset='none', filter_set=['sdssu','sdssg', 'sdssr', 'sdssi', 'sdssz'], subset_length = False):
        """
        Initialisation
        Parameters
        ----------
        folder : str
            Folder where simulations are located
        subset : str or list-like, optional
            List of a subset of object names. If not supplied, the full dataset will be used
        filter_set : list-like, optional
            Set of possible filters
        subset_length : bool or int, optional

            If supplied, will return this many random objects (can be used in conjunction with subset="spectro")
        classification : str, optional
            Can return one specific type of supernova.
        """
        self.filter_set=filter_set
        if len(list_of_files) == 0:
            if len(folder) == 0:
                print('WARNING: No files or folder provided')
            else:
                fls = os.listdir(folder)
                list_of_files = []
                for f in fls:
                    if 'HEAD' in f and ('FITS' in f or 'fits' in f):
                        list_of_files.append(os.path.join(folder, f))
        self.list_of_files = list_of_files
        #self.survey_name=folder.split(os.path.sep)[-2] # second to last / / /..
        #Get all the data as a list of astropy tables (this should not be memory intensive, even for large numbers of light curves)
        self.snana_types_dict = {
            101: 1,
            20: 2,
            21: 2,
            22: 2,
            23: 2,
            120: 2,
            121: 2,
            122: 2,
            123: 2,
            32: 3,
            33: 3,
            132: 3,
            133: 3,
            42: 4,
            142: 4

        }

        self.data={}
        invalid=0 #Some objects may have empty data
        print ('Reading data..')
        (self.data, invalid) = self.get_data(subset, subset_length)
        if invalid>0:
            print ('%d objects were invalid and not added to the dataset.' %invalid)
        print ('%d objects read into memory.' %len(self.data))
        self.object_names = list(self.data.keys())
        #We create an optional model set which can be set by whatever feature class used
        self.models={}

        # SNANA conventions (we use 1 for Ia, 2 for II, 3 for Ibc, 4 for Ia_pec)
        # Generally a 1 at the beginning denotes a "photometric" SNe. Since these are simulations
        # this doesn't matter as much


    def get_data(self, subset='none', subset_length=False):
        """
        Function to get all data in same form as SDSS Data
        """
        # read in data as snana files
        # This will automatically look for matching HEAD and PHOT files
        invalid = 0  # number of invalid LCs
        data = {}

        for f in self.list_of_files:
            if 'HEAD' in f:
                ind = f.index('HEAD')
                fl_prefix = f[:ind]
                print('Reading data from the',fl_prefix, 'files')
                phot_file = fl_prefix+'PHOT'+f[ind+4:]
                try:
                    sne = sncosmo.read_snana_fits(f, phot_file)
                except FileNotFoundError:
                    print('WARNING Either the HEAD or PHOT file is missing for',fl_prefix)

            for i in range(len(sne)):
                snid = sne[i].meta['SNID']
                if subset is 'none' or snid in subset:
                    SN = self.get_lightcurve(sne[i])
                    if len(SN['mjd']) > 0 :
                        data['%s'%SN.meta['snid']] = SN
                    else:
                        invalid+=1


        return data, invalid

    def get_lightcurve(self, lc):

        mjd = np.array([lc['MJD'][i] for i in range(len(lc['MJD'])) if lc['FLUXCAL'][i] > 0])
        flt = np.array(['sdss' + lc['FLT'][i] for i in range(len(lc['FLT'])) if lc['FLUXCAL'][i] > 0])
        flux = np.array([lc['FLUXCAL'][i] for i in range(len(lc['FLUXCAL'])) if lc['FLUXCAL'][i] > 0]) # ignore negative flux values
        fluxerr = np.array([lc['FLUXCALERR'][i] for i in range(len(lc['FLUXCALERR'])) if lc['FLUXCAL'][i] > 0])

        start_mjd = mjd.min()
        r_flux = np.array([flux[i] for i in range(len(flux)) if flt[i]=='sdssr'])
        if len(r_flux) > 0:
            peak_flux = r_flux.max()
        else:
            peak_flux = -9
        mjd=mjd-start_mjd #We shift the times of the observations to all start at zero. If required, the mjd of the initial observation is stored in the metadata.
        #Note: obviously this will only zero the observations in one filter band, the others have to be zeroed if fitting functions.
        # find supernova classification and whether it is spectroscopically classified or photometrically
        sntype = lc.meta['SNTYPE']
        if sntype in list(self.snana_types_dict.keys()):
            sntype = self.snana_types_dict[sntype]


        # get redshift - heliocentric is used where possible, otherwise a simulated heliocentric redshift is used
        z = -9
        z_err = -9
        if lc.meta['REDSHIFT_HELIO'] != -9 and lc.meta['REDSHIFT_HELIO_ERR'] != -9:
            z = lc.meta['REDSHIFT_HELIO']
            z_err = lc.meta['REDSHIFT_HELIO_ERR']
        else:
            z = lc.meta['SIM_REDSHIFT_HELIO']
            # no simulated error in redshift available

        #supernova identifier (used as object name)
        snid = lc.meta['SNID'].decode()

        #Zeropoint
        zp=np.array([27.5]*len(mjd))
        zpsys=['ab']*len(mjd)

        # form astropy table
        tab = Table([mjd, flt, flux, fluxerr, zp, zpsys], names=('mjd', 'filter', 'flux', 'flux_error', 'zp', 'zpsys'), meta={'snid': snid,'z':z, 'z_err':z_err, 'type':sntype, 'initial_observation_time':start_mjd, 'peak flux':peak_flux })

<<<<<<< HEAD
        return tab
=======
        return tab


class PlasticcData(EmptyDataset):
    """Class to read in the PLAsTiCC dataset. This is a simulated LSST catalog.

    Parameters
    ----------
    folder : str
        Folder where simulations are located.
    data_file: str
        Filename of the pandas dataframe which is has the light curve data.
    metadata_file: str
        Filename of the pandas dataframe containing the metadata for the light
        curves.
    mix : boolean, optional
        Default False. If True, randomly permutes the objects when they are
        read in.
    cut_non_detections : boolean, optional
        Default False. If True, cuts out non detections, retaining only
        detections.
    """

    def __init__(self, folder, data_file, metadata_file, mix=False,
                 cut_non_detections=False):
        super().__init__(folder, survey_name='lsst',
                         filter_set=['lsstu', 'lsstg', 'lsstr', 'lssti',
                                     'lsstz', 'lssty'])
        self.set_data(folder, data_file, cut_non_detections)
        self.set_metadata(folder, metadata_file)
        if mix is True:
            self.mix()

    def set_data(self, folder, data_file, cut_non_detections=False):
        """Reads in simulated data and saves it.

        The data is saved into the `data` method from EmptyDataset.

        Parameters
        ----------
        folder : str
            Folder where simulations are located.
        data_file : str or list-like
            .csv file of object light curves.
        cut_non_detections : boolean, optional
            Default False. If True, cuts out non detections, retaining only
            detections.
        """
        print('Reading data...')
        time_start_reading = time.time()
        data = pd.read_csv(folder + '/' + data_file, sep=',')
        if cut_non_detections:
            data = data.loc[data.detected == 1]  # Update dataframe with only detected points
        data = self.remap_filters(df=data)
        data.rename({'flux_err': 'flux_error'}, axis='columns', inplace=True)  # snmachine and PLAsTiCC uses a different denomination
        # Abstract column names from dataset
        for col in data.columns:
            if re.search('mjd', col):  # catches the column that has `mjd` in its name
                self.mjd_col = col
            if re.search('id', col):  # catches the column that has `id` in its name
                self.id_col = col

        number_invalid_objs = 0  # Some objects may have empty data
        number_objs = len(data[self.id_col].unique())

        for i, id in enumerate(data[self.id_col].unique()):
            self.print_progress(i+1, number_objs)  # +1 because the order starts at 0 in python
            self.object_names.append(str(id))
            obj_lc = data.query('{0} == {1}'.format(self.id_col, id))
            lc = self.get_obj_lc_table_starting_from_mjd_zero(pandas_lc=obj_lc)
            if len(lc[self.mjd_col] > 0):
                self.data[str(id)] = lc
            else:
                number_invalid_objs += 1
        if number_invalid_objs > 0:
            print('{} objects were invalid and not added to the dataset.'.format(number_invalid_objs))
        self.object_names = np.array(self.object_names, dtype='str')
        print('{} objects read into memory.'.format(len(self.data)))
        self.print_time_difference(time_start_reading, time.time())

    def get_obj_lc_table_starting_from_mjd_zero(self, pandas_lc):
        """Transform the pandas dataframe into an astropy table starting from mjd=0

        Takes a pandas light curve from the plasticc dataset format
        and converts it to the astropy table.table format starting from mjd=0.

        Parameters
        ----------
        pandas_lc: Pandas DataFrame
            Single object multi-band lightcurve.

        Returns
        -------
        lc: astropy.table.table
            New single object lightcurve.
        """
        lc = Table.from_pandas(pandas_lc)
        lc[self.mjd_col] -= lc[self.mjd_col].min()
        return lc

    def set_metadata(self, folder, meta_file):
        """Reads in simulated metadata and saves it.

        The data is saved into the `metadata` method from EmptyDataset and
        into a dictonary associated with each `data` method (`.data[obj].meta`).

        Parameters
        ----------
        folder : str
            Folder where simulations are located.
        data_file : str or list-like
            .csv file of objects metadata.
        """
        print('Reading metadata...')
        time_start_reading = time.time()
        metadata_pd = pd.read_csv(folder + '/' + meta_file, sep=',',
                                  index_col=self.id_col)
        metadata_pd.index = metadata_pd.index.astype(str)
        metadata_pd['object_id'] = metadata_pd.index  # it is useful to be able to call this column by name
        self.metadata = metadata_pd

        # Everything bellow is to conform with `snmachine`
        number_objs = len(self.object_names)
        for i, obj in enumerate(self.object_names):
            self.print_progress(i+1, number_objs)  # +1 because the order starts at 0 in python
            self.set_inner_metadata(obj)
        print('Finished getting the metadata for {} objects.'.format(number_objs))
        self.print_time_difference(time_start_reading, time.time())

    def set_inner_metadata(self, obj):
        """Set the metadata inside the astropy observation data.

        This inner metadata is only used by the old code of `snmachine` but to
        keep backwards compatibility, we keep it.

        Parameters
        ----------
        obj : str
            Name of the object we are working with.
        """
        metadata = self.metadata.drop(columns=['object_id'])  # I don't want this duplicated
        metadata_entry = metadata.loc[obj]
        columns = metadata_entry.keys()
        self.data[obj].meta['name'] = obj  # the name is the object id
        self.data[obj].meta['z'] = None
        for col in columns:
            if re.search('target', col):
                self.data[obj].meta['type'] = str(metadata_entry[col])
            else:
                self.data[obj].meta[str(col)] = metadata_entry[col]
        self._set_metadata_z(obj)

    def _set_metadata_z(self, obj):
        """Set the redshift as spectroscopic or if not available, photometric.

        This is only used by the old code of `snmachine` but to keep backwards
        compatibility, we keep it.

        Parameters
        ----------
        obj : str
            Name of the object we are working with.
        """
        metadata = self.data[obj].meta
        columns = metadata.keys()
        for col in columns:
            if re.search('specz', col) and not np.isnan(metadata[col]):
                self.data[obj].meta['z'] = metadata[col]
            if re.search('photoz', col) and re.search('err', col) is None:
                photoz = metadata[col]
        if self.data[obj].meta['z'] is None:  # if no spec z -> z = photo z
            self.data[obj].meta['z'] = photoz

    @property
    def labels(self):
        """Returns the labels of the objects, if they are known."""
        try:
            labels = self.metadata.target
        except AttributeError:  # We don't know the objects' labels
            labels = None
        return labels

    @staticmethod
    def print_time_difference(initial_time, final_time):
        """Print the a time interval.

        Parameters
        ----------
        initial_time : float
            Time at which the time interval starts.
        final_time : float
            Time at which the time interval ends.
        """
        time_spent_on_this_task = pd.to_timedelta(int(final_time-initial_time),
                                                  unit='s')
        print('This has taken {}\n'.format(time_spent_on_this_task))

    @staticmethod
    def print_progress(obj_ordinal, number_objs):
        """Print the percentage of objects already saved.

        This funtion uses a weird formula to know at which
        percentages to print.

        Parameters
        ----------
        obj_ordinal : int
            Ordinal number of the object we are currently on.
        number_objs : int
            Total number of objects to perform the action on.
        """
        percent_to_print = pow(10, -int(np.log10(number_objs)/2))  # Formula that looks good
        if int(math.fmod(obj_ordinal, number_objs*percent_to_print)) == 0:
            print('{}%'.format(int(obj_ordinal/(number_objs*0.01))))

    def update_dataset(self, new_objs):
        """Update the datset so it only contains a subset of objects.

        Parameters
        ----------
        new_objs : list-like
            The id of the objects we want to have in our dataset.

        Raises
        ------
        ValueError
            All the objects in `new_objs` need to already exist in the dataset.
        """
        if np.sum(~np.in1d(new_objs, self.object_names)) != 0:
            raise ValueError("All the objects in `new_objs` need to exist in the original dataset.")

        self.object_names = new_objs
        self.data = {objects: self.data[objects] for objects in self.object_names}

        current_objs = self.metadata.object_id.astype(str)
        is_new_obj = np.in1d(current_objs, new_objs)
        self.metadata = self.metadata[is_new_obj]

    def remap_filters(self, df):  # maybe not in snmachine (raise issue/channel)
        """Function to remap integer filters to the corresponding lsst filters and
        also to set filter name syntax to what snmachine already recognizes

        df: pandas.dataframe
            Dataframe of lightcurve observations
        """
        df.rename({'passband':'filter'}, axis='columns', inplace=True)
        filter_replace = {0: 'lsstu', 1: 'lsstg', 2: 'lsstr', 3: 'lssti',
                          4: 'lsstz', 5: 'lssty'}
        df['filter'].replace(to_replace=filter_replace, inplace=True)
        return df
>>>>>>> 7993008c
<|MERGE_RESOLUTION|>--- conflicted
+++ resolved
@@ -1783,259 +1783,4 @@
         zpsys=['ab']*len(mjd)
 
         # form astropy table
-        tab = Table([mjd, flt, flux, fluxerr, zp, zpsys], names=('mjd', 'filter', 'flux', 'flux_error', 'zp', 'zpsys'), meta={'snid': snid,'z':z, 'z_err':z_err, 'type':sntype, 'initial_observation_time':start_mjd, 'peak flux':peak_flux })
-
-<<<<<<< HEAD
-        return tab
-=======
-        return tab
-
-
-class PlasticcData(EmptyDataset):
-    """Class to read in the PLAsTiCC dataset. This is a simulated LSST catalog.
-
-    Parameters
-    ----------
-    folder : str
-        Folder where simulations are located.
-    data_file: str
-        Filename of the pandas dataframe which is has the light curve data.
-    metadata_file: str
-        Filename of the pandas dataframe containing the metadata for the light
-        curves.
-    mix : boolean, optional
-        Default False. If True, randomly permutes the objects when they are
-        read in.
-    cut_non_detections : boolean, optional
-        Default False. If True, cuts out non detections, retaining only
-        detections.
-    """
-
-    def __init__(self, folder, data_file, metadata_file, mix=False,
-                 cut_non_detections=False):
-        super().__init__(folder, survey_name='lsst',
-                         filter_set=['lsstu', 'lsstg', 'lsstr', 'lssti',
-                                     'lsstz', 'lssty'])
-        self.set_data(folder, data_file, cut_non_detections)
-        self.set_metadata(folder, metadata_file)
-        if mix is True:
-            self.mix()
-
-    def set_data(self, folder, data_file, cut_non_detections=False):
-        """Reads in simulated data and saves it.
-
-        The data is saved into the `data` method from EmptyDataset.
-
-        Parameters
-        ----------
-        folder : str
-            Folder where simulations are located.
-        data_file : str or list-like
-            .csv file of object light curves.
-        cut_non_detections : boolean, optional
-            Default False. If True, cuts out non detections, retaining only
-            detections.
-        """
-        print('Reading data...')
-        time_start_reading = time.time()
-        data = pd.read_csv(folder + '/' + data_file, sep=',')
-        if cut_non_detections:
-            data = data.loc[data.detected == 1]  # Update dataframe with only detected points
-        data = self.remap_filters(df=data)
-        data.rename({'flux_err': 'flux_error'}, axis='columns', inplace=True)  # snmachine and PLAsTiCC uses a different denomination
-        # Abstract column names from dataset
-        for col in data.columns:
-            if re.search('mjd', col):  # catches the column that has `mjd` in its name
-                self.mjd_col = col
-            if re.search('id', col):  # catches the column that has `id` in its name
-                self.id_col = col
-
-        number_invalid_objs = 0  # Some objects may have empty data
-        number_objs = len(data[self.id_col].unique())
-
-        for i, id in enumerate(data[self.id_col].unique()):
-            self.print_progress(i+1, number_objs)  # +1 because the order starts at 0 in python
-            self.object_names.append(str(id))
-            obj_lc = data.query('{0} == {1}'.format(self.id_col, id))
-            lc = self.get_obj_lc_table_starting_from_mjd_zero(pandas_lc=obj_lc)
-            if len(lc[self.mjd_col] > 0):
-                self.data[str(id)] = lc
-            else:
-                number_invalid_objs += 1
-        if number_invalid_objs > 0:
-            print('{} objects were invalid and not added to the dataset.'.format(number_invalid_objs))
-        self.object_names = np.array(self.object_names, dtype='str')
-        print('{} objects read into memory.'.format(len(self.data)))
-        self.print_time_difference(time_start_reading, time.time())
-
-    def get_obj_lc_table_starting_from_mjd_zero(self, pandas_lc):
-        """Transform the pandas dataframe into an astropy table starting from mjd=0
-
-        Takes a pandas light curve from the plasticc dataset format
-        and converts it to the astropy table.table format starting from mjd=0.
-
-        Parameters
-        ----------
-        pandas_lc: Pandas DataFrame
-            Single object multi-band lightcurve.
-
-        Returns
-        -------
-        lc: astropy.table.table
-            New single object lightcurve.
-        """
-        lc = Table.from_pandas(pandas_lc)
-        lc[self.mjd_col] -= lc[self.mjd_col].min()
-        return lc
-
-    def set_metadata(self, folder, meta_file):
-        """Reads in simulated metadata and saves it.
-
-        The data is saved into the `metadata` method from EmptyDataset and
-        into a dictonary associated with each `data` method (`.data[obj].meta`).
-
-        Parameters
-        ----------
-        folder : str
-            Folder where simulations are located.
-        data_file : str or list-like
-            .csv file of objects metadata.
-        """
-        print('Reading metadata...')
-        time_start_reading = time.time()
-        metadata_pd = pd.read_csv(folder + '/' + meta_file, sep=',',
-                                  index_col=self.id_col)
-        metadata_pd.index = metadata_pd.index.astype(str)
-        metadata_pd['object_id'] = metadata_pd.index  # it is useful to be able to call this column by name
-        self.metadata = metadata_pd
-
-        # Everything bellow is to conform with `snmachine`
-        number_objs = len(self.object_names)
-        for i, obj in enumerate(self.object_names):
-            self.print_progress(i+1, number_objs)  # +1 because the order starts at 0 in python
-            self.set_inner_metadata(obj)
-        print('Finished getting the metadata for {} objects.'.format(number_objs))
-        self.print_time_difference(time_start_reading, time.time())
-
-    def set_inner_metadata(self, obj):
-        """Set the metadata inside the astropy observation data.
-
-        This inner metadata is only used by the old code of `snmachine` but to
-        keep backwards compatibility, we keep it.
-
-        Parameters
-        ----------
-        obj : str
-            Name of the object we are working with.
-        """
-        metadata = self.metadata.drop(columns=['object_id'])  # I don't want this duplicated
-        metadata_entry = metadata.loc[obj]
-        columns = metadata_entry.keys()
-        self.data[obj].meta['name'] = obj  # the name is the object id
-        self.data[obj].meta['z'] = None
-        for col in columns:
-            if re.search('target', col):
-                self.data[obj].meta['type'] = str(metadata_entry[col])
-            else:
-                self.data[obj].meta[str(col)] = metadata_entry[col]
-        self._set_metadata_z(obj)
-
-    def _set_metadata_z(self, obj):
-        """Set the redshift as spectroscopic or if not available, photometric.
-
-        This is only used by the old code of `snmachine` but to keep backwards
-        compatibility, we keep it.
-
-        Parameters
-        ----------
-        obj : str
-            Name of the object we are working with.
-        """
-        metadata = self.data[obj].meta
-        columns = metadata.keys()
-        for col in columns:
-            if re.search('specz', col) and not np.isnan(metadata[col]):
-                self.data[obj].meta['z'] = metadata[col]
-            if re.search('photoz', col) and re.search('err', col) is None:
-                photoz = metadata[col]
-        if self.data[obj].meta['z'] is None:  # if no spec z -> z = photo z
-            self.data[obj].meta['z'] = photoz
-
-    @property
-    def labels(self):
-        """Returns the labels of the objects, if they are known."""
-        try:
-            labels = self.metadata.target
-        except AttributeError:  # We don't know the objects' labels
-            labels = None
-        return labels
-
-    @staticmethod
-    def print_time_difference(initial_time, final_time):
-        """Print the a time interval.
-
-        Parameters
-        ----------
-        initial_time : float
-            Time at which the time interval starts.
-        final_time : float
-            Time at which the time interval ends.
-        """
-        time_spent_on_this_task = pd.to_timedelta(int(final_time-initial_time),
-                                                  unit='s')
-        print('This has taken {}\n'.format(time_spent_on_this_task))
-
-    @staticmethod
-    def print_progress(obj_ordinal, number_objs):
-        """Print the percentage of objects already saved.
-
-        This funtion uses a weird formula to know at which
-        percentages to print.
-
-        Parameters
-        ----------
-        obj_ordinal : int
-            Ordinal number of the object we are currently on.
-        number_objs : int
-            Total number of objects to perform the action on.
-        """
-        percent_to_print = pow(10, -int(np.log10(number_objs)/2))  # Formula that looks good
-        if int(math.fmod(obj_ordinal, number_objs*percent_to_print)) == 0:
-            print('{}%'.format(int(obj_ordinal/(number_objs*0.01))))
-
-    def update_dataset(self, new_objs):
-        """Update the datset so it only contains a subset of objects.
-
-        Parameters
-        ----------
-        new_objs : list-like
-            The id of the objects we want to have in our dataset.
-
-        Raises
-        ------
-        ValueError
-            All the objects in `new_objs` need to already exist in the dataset.
-        """
-        if np.sum(~np.in1d(new_objs, self.object_names)) != 0:
-            raise ValueError("All the objects in `new_objs` need to exist in the original dataset.")
-
-        self.object_names = new_objs
-        self.data = {objects: self.data[objects] for objects in self.object_names}
-
-        current_objs = self.metadata.object_id.astype(str)
-        is_new_obj = np.in1d(current_objs, new_objs)
-        self.metadata = self.metadata[is_new_obj]
-
-    def remap_filters(self, df):  # maybe not in snmachine (raise issue/channel)
-        """Function to remap integer filters to the corresponding lsst filters and
-        also to set filter name syntax to what snmachine already recognizes
-
-        df: pandas.dataframe
-            Dataframe of lightcurve observations
-        """
-        df.rename({'passband':'filter'}, axis='columns', inplace=True)
-        filter_replace = {0: 'lsstu', 1: 'lsstg', 2: 'lsstr', 3: 'lssti',
-                          4: 'lsstz', 5: 'lssty'}
-        df['filter'].replace(to_replace=filter_replace, inplace=True)
-        return df
->>>>>>> 7993008c
+        tab = Table([mjd, flt, flux, fluxerr, zp, zpsys], names=('mjd', 'filter', 'flux', 'flux_error', 'zp', 'zpsys'), meta={'snid': snid,'z':z, 'z_err':z_err, 'type':sntype, 'initial_observation_time':start_mjd, 'peak flux':peak_flux })