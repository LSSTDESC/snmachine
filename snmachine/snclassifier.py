"""
Utility module mostly wrapping sklearn functionality and providing utility functions.
"""

from __future__ import division
from past.builtins import basestring
import numpy as np
import os
import itertools
if not 'DISPLAY' in os.environ:
    import matplotlib
    matplotlib.use('Agg')
import matplotlib.pyplot as plt
from sklearn import svm
from sklearn import neighbors
from sklearn import model_selection
from sklearn.naive_bayes import GaussianNB
from sklearn.ensemble import RandomForestClassifier,  AdaBoostClassifier
from sklearn.tree import DecisionTreeClassifier
from sklearn.metrics import confusion_matrix as sklearn_cm
from scipy.integrate import trapz
from astropy.table import Table,join,unique
import sys, collections,time
from functools import partial
from multiprocessing import Pool
from sklearn.preprocessing import StandardScaler

#This allows the user to easily loop through all possible classifiers
choice_of_classifiers=['svm', 'knn', 'random_forest', 'decision_tree','boost_dt','boost_rf', 'nb']
#boost_rf is a set of boosted random forests which Max came up with.

try:
    from sklearn.neural_network import MLPClassifier
    choice_of_classifiers.append('neural_network')
except ImportError:
    print ('Neural networks not available in this version of scikit-learn. Neural networks are available from development version 0.18.')

def roc(pr, Yt, num_classes, true_class=0):
    """
    Produce the false positive rate and true positive rate required to plot
    a ROC curve, and the area under that curve.

    Parameters
    ----------
    pr : array
        An array of probability scores, either a 1d array of size N_samples or an nd array,
	in which case the column corresponding to the true class will be used.
    Yt : array
        An array of class labels, of size (N_samples,)
    num_classes : int
        How many classes are we considering to compare against
    true_class : int
        which class is taken to be the "true class" (e.g. Ia vs everything else)

    Returns
    -------
    fpr : array
        An array containing the false positive rate at each probability threshold
    tpr : array
        An array containing the true positive rate at each probability threshold
    auc : float
        The area under the ROC curve

    """
    probs = pr.copy()
    Y_test = Yt.copy()
    min_class = (int)(Y_test.min())  # This is to deal with starting class assignment at 1.
    Y_test = Y_test.squeeze()

    if len(pr.shape)>1:
        # probs_1 = probs[:, true_class-min_class]
        # probs_1 = probs[:, 7]
        probs_1 = probs[:, num_classes-1] # -1 since 0 based indexing of numpy
    else:
        probs_1 = probs

    threshold = np.linspace(0., 1., 50)  # 50 evenly spaced numbers between 0,1

    # This creates an array where each column is the prediction for each threshold
    preds = np.tile(probs_1, (len(threshold), 1)).T >= np.tile(threshold, (len(probs_1), 1))
    Y_bool = (Y_test == true_class)
    Y_bool = np.tile(Y_bool, (len(threshold), 1)).T

    TP = (preds & Y_bool).sum(axis=0)
    FP = (preds & ~Y_bool).sum(axis=0)
    TN = (~preds & ~Y_bool).sum(axis=0)
    FN = (~preds & Y_bool).sum(axis=0)

    tpr = np.zeros(len(TP))
    tpr[TP != 0] = TP[TP != 0]/(TP[TP != 0] + FN[TP != 0])
    fpr = FP/(FP+TN)

    fpr = np.array(fpr)[::-1]
    tpr = np.array(tpr)[::-1]

    auc = trapz(tpr, fpr)

    return fpr, tpr, auc

def plot_roc(fpr, tpr, auc, labels=[], cols=[],  label_size=26, tick_size=18, line_width=3, figsize=(8,6)):
    """
    Plots a ROC curve or multiple curves. Can plot the results from multiple classifiers if fpr and tpr are arrays
    where each column corresponds to a different classifier.

    Parameters
    ----------
    fpr : array
        An array containing the false positive rate at each probability threshold
    tpr : array
        An array containing the true positive rate at each probability threshold
    auc : float
        The area under the ROC curve
    labels : list, optional
        Labels of each curve (e.g. ML algorithm names)
    cols : list, optional
        Colors of the line(s)
    label_size : float, optional
        Size of x and y axis labels.
    tick_size: float, optional
        Size of tick labels.
    line_width : float, optional
        Line width
    """

    #Automatically fill in the colors if not supplied
    if not isinstance(cols, basestring) and len(cols)==0:
        cols=['#185aa9','#008c48','#ee2e2f','#f47d23','#662c91','#a21d21','#b43894','#010202']


    #This should work regardless of whether it's one or many roc curves
    #fig=plt.figure(figsize=figsize)
    fig=plt.gcf()
    ax=fig.add_subplot(111)
    ax.set_color_cycle(cols)
    ax.plot(fpr, tpr, lw=line_width)
    # ax.plot(fpr, tpr)

    ax.tick_params(axis='both', which='major', labelsize=tick_size)

    ax.xaxis.set_major_locator(plt.MaxNLocator(6))
    ax.yaxis.set_major_locator(plt.MaxNLocator(6))
    plt.xlabel('False positive rate (contamination)', fontsize=label_size)
    plt.ylabel('True positive rate (completeness)', fontsize=label_size)
#     plt.xlabel('False positive rate (contamination)')
#     plt.ylabel('True positive rate (completeness)')

    #Robust against the possibility of AUC being a single number instead of list
    if not isinstance(auc, collections.Sequence):
        auc=[auc]

    if len(labels)>0:
        labs=[]
        for i in range(len(labels)):
            labs.append(labels[i]+' (%.3f)' %(auc[i]))
    else:
        labs=np.array(range(len(ax.lines)), dtype='str')
        for i in range(len(labs)):
            labs[i]=(labs[i]+' (%.3f)' %(auc[i]))
    #plt.legend(labs, loc='lower right',  fancybox=True, bbox_to_anchor=(0.95, 0.05), fontsize=label_size)
    plt.legend(labs, loc='lower right',  bbox_to_anchor=(0.95, 0.05))
    plt.tight_layout()
    #plt.show()

<<<<<<< HEAD
=======
def compute_confusion_matrix(Yfit,Ytrue):
    '''
    Wraps the scikit-learn routine to compute the confusion matrix.

    Parameters
    ----------
    Yfit : list
         predicted classes for the test set
    Ytrue : list
         true classes for the test set

    Returns
    -------
    confusion_matrix: numpy.array
    '''
    return sklearn_cm(y_true=Ytrue,y_pred=Yfit)

def plot_confusion_matrix(cm, normalise=False, labels=None, title='Confusion matrix'):
    '''
    Make a plot from a pre-computed confusion matrix.

    Parameters
    ----------
    cm : np.array
       The confusion matrix, as computed by the snclassifier.compute_confusion_matrix
    normalise : boolean, optional
       If False, we use the absolute numbers in each matrix entry. If True, we use the
       fractions within each true class
    labels : list of str
       Labels for each class that appear in the plot
    title : str
       Surprisingly, this is the title for the plot.
    '''
    if labels is None:
        labels = np.arange(len(cm[:,0])).tolist()
    plt.figure()
    if normalise:
        cm = cm.astype('float') / cm.sum(axis=1)[:, np.newaxis]
    plt.imshow(cm, interpolation='nearest', cmap=plt.cm.Blues)
    plt.title(title)
    plt.colorbar()
    tick_marks = np.arange(len(labels))
    plt.xticks(tick_marks, labels, rotation=45)
    plt.yticks(tick_marks, labels)
    fmt = '.2f' if normalise else 'd'
    thresh = cm.max() / 2.
    for i, j in itertools.product(range(cm.shape[0]), range(cm.shape[1])):
        plt.text(j, i, format(cm[i, j], fmt),horizontalalignment="center",
            color="white" if cm[i, j] > thresh else "black")
    plt.tight_layout()
    plt.ylabel('True label')
    plt.xlabel('Predicted label')
    #plt.show()

>>>>>>> fc75825c
def F1(pr,  Yt, true_class, full_output=False):
    """
    Calculate an F1 score for many probability threshold increments
    and select the best one.

    Parameters
    ----------
    pr : array
        An array of probability scores, either a 1d array of size N_samples or an nd array,
        in which case the column corresponding to the true class will be used.
    Yt : array
        An array of class labels, of size (N_samples,)
    true_class : int
        which class is taken to be the "true class" (e.g. Ia vs everything else)
    full_output : bool, optional
        If true returns two vectors corresponding to F1 as a function of threshold, instead of the best value.

    Returns
    -------
    best_F1 : float
        (If full_output=False) The largest F1 value
    best_threshold : array
        (If full_output=False) The probability threshold corresponding to best_F1
    f1  : array
        (If full_output=True) F1 as a function of threshold.
    threshold  : array
        (If full_output=True) Vector of thresholds (from 0 to 1)

    """

    probs=pr.copy()
    Y_test=Yt.copy()
    min_class=Y_test.min() #This is to deal with starting class assignment at 1.
    Y_test = Y_test.squeeze()

    if len(pr.shape)>1:
        # probs_1=probs[:, true_class-min_class]
        probs_1 = probs[:, 7]
    else:
        probs_1=probs

    threshold = np.arange(0, 1, 0.01)

    #This creates an array where each column is the prediction for each threshold
    preds=np.tile(probs_1, (len(threshold), 1)).T>np.tile(threshold, (len(probs_1), 1))
    Y_bool=(Y_test==true_class)
    Y_bool=np.tile(Y_bool, (len(threshold), 1)).T

    TP=(preds & Y_bool).sum(axis=0)
    FP=(preds & ~Y_bool).sum(axis=0)
    TN=(~preds & ~Y_bool).sum(axis=0)
    FN=(~preds & Y_bool).sum(axis=0)

    f1=np.zeros(len(TP))
    f1[TP!=0]=2*TP[TP!=0]/(2*TP[TP!=0]+FN[TP!=0]+FP[TP!=0])

    if full_output:
        return f1, threshold
    else:
        best_F1 = f1.max()
        best_threshold_index = np.argmax(f1)
        best_threshold = threshold[best_threshold_index]

        return best_F1, best_threshold

def FoM(pr,  Yt, num_classes, true_class=1, full_output=False):
    """
    Calculate a Kessler FoM for many probability threshold increments
    and select the best one.

    FoM is defined as:
    FoM = TP^2/((TP+FN)(TP+3*FP))

    Parameters
    ----------
    pr : array
        An array of probability scores, either a 1d array of size N_samples or an nd array,
        in which case the column corresponding to the true class will be used.
    Yt : array
        An array of class labels, of size (N_samples,)
    num_classes : int
        How many classes are we considering to compare against
    true_class : int
        which class is taken to be the "true class" (e.g. Ia vs everything else)
    full_output : bool, optional
        If true returns two vectors corresponding to F1 as a function of threshold, instead of the best value.

    Returns
    -------
    best_FoM : float
        (If full_output=False) The largest FoM value
    best_threshold : array
        (If full_output=False) The probability threshold corresponding to best_FoM
    fom  : array
        (If full_output=True) FoM as a function of threshold.
    threshold  : array
        (If full_output=True) Vector of thresholds (from 0 to 1)

    """
    weight = 3.0

    probs=pr.copy()
    Y_test=Yt.copy()
    min_class=Y_test.min() #This is to deal with starting class assignment at 1.
    Y_test = Y_test.squeeze()

    if len(pr.shape)>1:
        # probs_1=probs[:, true_class-min_class]
        # probs_1 = probs[:, 7]
        probs_1 = probs[:, num_classes-1] # -1 since 0 based indexing of numpy
    else:
        probs_1=probs

    threshold = np.arange(0, 1, 0.01)

    #This creates an array where each column is the prediction for each threshold
    preds=np.tile(probs_1, (len(threshold), 1)).T>np.tile(threshold, (len(probs_1), 1))
    Y_bool=(Y_test==true_class)
    Y_bool=np.tile(Y_bool, (len(threshold), 1)).T

    TP=(preds & Y_bool).sum(axis=0)
    FP=(preds & ~Y_bool).sum(axis=0)
    TN=(~preds & ~Y_bool).sum(axis=0)
    FN=(~preds & Y_bool).sum(axis=0)

    fom=np.zeros(len(TP))
    fom[TP!=0]=TP[TP!=0]**2/(TP[TP!=0]+FN[TP!=0])/(TP[TP!=0]+weight*FP[TP!=0])

    if full_output:
        return fom, threshold

    else:
        best_FoM = fom.max()
        best_threshold_index = np.argmax(fom)
        best_threshold = threshold[best_threshold_index]

        return best_FoM, best_threshold


class OptimisedClassifier():
    """Implements an optimised classifier (although it can be run without optimisation). Equipped with interfaces to several
    sklearn classes and functions.
    """

    NB_param_dict = {}
    KNN_param_dict = {'n_neighbors':list(range(1, 180, 5)), 'weights':['distance']}
    SVM_param_dict = {'C':np.logspace(-2, 5, 5), 'gamma':np.logspace(-8, 3, 5)}
    NN_param_dict={'hidden_layer_sizes':[(l,) for l in range(80, 120, 5)]}

    DT_param_dict={'criterion':['gini','entropy'],'min_samples_leaf':list(range(1,400,25))}
    RF_param_dict = {'n_estimators':list(range(200, 900, 100)), 'criterion':['gini', 'entropy']}
    ests=[DecisionTreeClassifier(criterion='entropy',min_samples_leaf=l) for l in range(5, 55, 10)]
    Boost_param_dict={'base_estimator':ests,'n_estimators':list(range(5, 85, 10))}
    #This is a strange boosted random forest classifier that Max came up that works quite well, but is likely biased
    #in general
    Boost_RF_param_dict = {'base_estimator':[RandomForestClassifier(400, 'entropy'),
                                             RandomForestClassifier(600, 'entropy')],'n_estimators':list([2, 3, 5, 10])}


    #Dictionary to hold good default ranges for parameters for each classifier.
    params={'svm':SVM_param_dict, 'knn':KNN_param_dict, 'decision_tree':DT_param_dict,'random_forest':RF_param_dict,
            'boost_dt':Boost_param_dict, 'boost_rf':Boost_RF_param_dict, 'nb':NB_param_dict, 'neural_network':NN_param_dict}

<<<<<<< HEAD
    def __init__(self, classifier, num_classes, optimise=True,  **kwargs):
=======
    def __init__(self, classifier, optimise=True,  **kwargs):
>>>>>>> fc75825c
        """
        Wrapper around sklearn classifiers

        Parameters
        ----------
        classifier : str or sklearn.Classifier
            Either a string (one of choice_of_classifiers) or sklearn classifier object
        optimise : bool, optional
            Whether or not to optimise the parameters
        kwargs : optional
            Keyword arguments passed directly to the classifier
        """

<<<<<<< HEAD
        self.num_classes=num_classes
=======
>>>>>>> fc75825c

        self.classifier_name=classifier
        if isinstance(classifier, basestring):
            #Choose from available classifiers, with default parameters best for SNe (unless overridden)
            if 'probability' in kwargs:
                self.prob=kwargs.pop('probability')
            else:
                self.prob=True #By default we want to always return probabilities. User can override this.

            try:
                if classifier=='svm':
                    if 'kernel' in kwargs:
                        kern=kwargs.pop('kernel') #Removes this from kwargs
                    else:
                        kern='rbf'
                    self.clf=svm.SVC(kernel=kern, probability = self.prob, **kwargs)

                elif classifier=='knn':
                    if 'n_neighbours' in kwargs:
                        n=kwargs.pop('n_neighbours')
                    else:
                        n=5
                    if 'weights' in kwargs:
                        wgts=kwargs.pop('weights')
                    else:
                        wgts='distance'
                    self.clf=neighbors.KNeighborsClassifier(n_neighbors = n,  weights=wgts, **kwargs)

                elif classifier=='random_forest':
                    self.clf = RandomForestClassifier(**kwargs)
                elif classifier=='decision_tree':
                    self.clf = DecisionTreeClassifier(**kwargs)
                elif classifier=='boost_dt' or classifier=='boost_rf':
                    self.clf = AdaBoostClassifier(**kwargs)
                elif classifier=='nb':
                    self.clf = GaussianNB(**kwargs)
                elif classifier=='neural_network':
                    if 'hidden_layer_sizes' in kwargs:
                        l=kwargs.pop('hidden_layer_sizes')
                    else:
                        l=(5, 2)
                    if 'algorithm' in kwargs:
                        algo=kwargs.pop('algorithm')
                    else:
                        algo='adam'
                    if 'activation' in kwargs:
                        activation=kwargs.pop('activation')
                    else:
                        activation='tanh'
                    self.clf = MLPClassifier(solver=algo, hidden_layer_sizes=l,activation=activation,  **kwargs)
                elif classifier=='multiple_classifier':
                    pass
                else:
                    print ('Requested classifier not recognised.' )
                    print ('Choice of built-in classifiers:')
                    print (choice_of_classifiers)
                    sys.exit(0)

            except TypeError:
                #Gracefully catch errors of sending the wrong kwargs to the classifiers
                print()
                print ('Error')
                print ('One of the kwargs below:')
                print (kwargs.keys())
                print ('Does not belong to classifier', classifier)
                print()
                sys.exit(0)


        else:
            #This is already some sklearn classifier or an object that behaves like one
            self.clf=classifier

        print ('Created classifier of type:')
        print (self.clf)
        print()




    def classify(self, X_train, y_train, X_test):
        """
        Run unoptimised classifier with initial parameters.
        Parameters
        ----------
        X_train : array
            Array of training features of shape (n_train,n_features)
        y_train : array
            Array of known classes of shape (n_train)
        X_test : array
            Array of validation features of shape (n_test,n_features)

        Returns
        -------
        Yfit : array
            Predicted classes for X_test
        probs : array
        (If self.prob=True) Probability for each object to belong to each class.
        """

        self.clf.fit(X_train, y_train)
        if self.prob: #Probabilities requested
            probs=self.clf.predict_proba(X_test)
            Yfit=probs.argmax(axis=1) #Each object is assigned the class with highest probability
            classes=np.unique(y_train)
            classes.sort()
            Yfit=classes[Yfit]
            return Yfit, probs
        else:
            Yfit=self.clf.predict(X_test)
            #scr=self.clf.score(X_test, y_test)
            return Yfit

    def __custom_auc_score(self, estimator, X, Y):
        """
        Custom scoring method for use with GridSearchCV.

        Parameters
        ----------
        estimator : sklearn.Classifier
            The current classifier (used by GridSearchCV).
        X : array
            Array of training features of shape (n_train,n_features).
        Y : array
            Array of known classes of shape (n_train)

        Returns
        -------
        auc : float
            AUC score

        """
        probs=estimator.predict_proba(X)
        # Consider 120 as Type Ia, positive class
        # fpr, tpr, auc=roc(probs, Y, self.num_classes, true_class=120)
        print("NUM OF UNIQUE CLASSES (self):\n{}".format(self.num_classes))
        fpr, tpr, auc=roc(probs, Y, self.num_classes, true_class=1)
        return auc

    def optimised_classify(self, X_train, y_train, X_test, **kwargs):
        """
        Run optimised classifier using grid search with cross validation to choose optimal classifier parameters.
        Parameters
        ----------
        X_train : array
            Array of training features of shape (n_train,n_features)
        y_train : array
            Array of known classes of shape (n_train)
        X_test : array
            Array of validation features of shape (n_test,n_features)
        params : dict, optional
            Allows the user to specify which parameters and over what ranges to optimise. If not set,
            defaults will be used.
        true_class : int, optional
            The class determined to be the desired class (e.g. Ias, which might correspond to class 1). This allows
            the user to optimise for different classes (based on ROC curve AUC).

        Returns
        -------
        Yfit : array
            Predicted classes for X_test
        probs : array
        (If self.prob=True) Probability for each object to belong to each class.
        """


        if 'params' in kwargs:
            params=kwargs['params']
        else:
            params=self.params[self.classifier_name]
#            if self.classifier_name=='svm':
#                n_features=len(X_train[0, :]) #Update now the number of features is known
#                params['gamma']=[1/(n_features**2), 1/n_features, 1/np.sqrt(n_features)]

        if 'true_class' in kwargs:
            self.true_class=kwargs['true_class']
        else:
            self.true_class=1

<<<<<<< HEAD
        self.clf=grid_search.GridSearchCV(self.clf, params, scoring=self.__custom_auc_score, cv=5)
=======
        self.clf=model_selection.GridSearchCV(self.clf, params, scoring=self.__custom_auc_score, cv=5)
>>>>>>> fc75825c

        self.clf.fit(X_train, y_train) #This actually does the grid search
        best_params=self.clf.best_params_
        print ('Optimised parameters:', best_params)

        for k in best_params.keys():
            #This is the safest way to check if something is a number
            try:
                float(best_params[k])
                if best_params[k]<=min(params[k]):
                    print()
                    print('WARNING: Lower boundary on parameter', k, 'may be too high. Optimum may not have been reached.')
                    print()
                elif best_params[k]>=max(params[k]):
                    print()
                    print('WARNING: Upper boundary on parameter', k, 'may be too low. Optimum may not have been reached.')
                    print()

            except (ValueError, TypeError):
                pass #Ignore a parameter that isn't numerical


        if self.prob: #Probabilities requested
            probs=self.clf.predict_proba(X_test)
            Yfit=probs.argmax(axis=1).tolist() #Each object is assigned the class with highest probability
            classes=np.unique(y_train)
            classes.sort()
            Yfit=classes[Yfit]
            return Yfit, probs
        else:
            Yfit=self.clf.predict(X_test)
            return Yfit

def __call_classifier(classifier, num_classes, X_train, y_train, X_test, param_dict,return_classifier):
    """Specifically designed to run with multiprocessing"""

    c=OptimisedClassifier(classifier, num_classes)
    if classifier in param_dict.keys():
        y_fit, probs=c.optimised_classify(X_train, y_train, X_test,params=param_dict[classifier])
    else:
        y_fit, probs=c.optimised_classify(X_train, y_train, X_test)

    if return_classifier:
        return probs,c.clf #Returns the best fitting sklearn classifier object
    else:
        return probs

def run_pipeline(features,types,output_name='',columns=[],classifiers=['nb','knn','svm','neural_network','boost_dt'],
                 training_set=0.3, param_dict={}, nprocesses=1, scale=True,
                 plot_roc_curve=True,return_classifier=False,classifiers_for_cm_plots=[], type_dict = None):
    """
    Utility function to classify a dataset with a number of classification methods. This does assume your test
    set has known values to compare against. Returns, if requested, the classifier objects to run on future test sets.

    Parameters
    ----------
    features : astropy.table.Table or array
        Features either in the form of a table or array
    types : astropy.table.Table or array
        Classes, either in the form of a table or array
    output_name : str, optional
        Full root path and name for output (e.g. '<output_path>/salt2-run-')
    columns : list, optional
        If you want to run a subset of columns
    classifiers : list, optional
        Which available ML classifiers to use
    training_set : float or list, optional
        If a float, this is the fraction of objects that will be used as training set. If a list, it's assumed these are
        the ID's of the objects to be used
    param_dict : dict, optional
        Use to run different ranges of hyperparameters for the classifiers when optimising
    nprocesses : int, optional
        Number of processors for multiprocessing (shared memory only). Each classifier will then be run in parallel.
    scale : bool, optional
        Rescale features using sklearn's preprocessing Scalar class (highly recommended this is True)
    plot_roc_curve : bool, optional
        Whether or not to plot the ROC curve at the end
    return_classifier : bool, optional
        Whether or not to return the actual classifier objects (due to the limitations of multiprocessing, this can't
        be done in parallel at the moment).

    Returns
    -------
    dict
        (If return_classifier=True) Dictionary of fitted sklearn Classifier objects

    """
    t1= time.time()

<<<<<<< HEAD
    # Do check whether a list of objects is provided for training or we are
    # considering a training ratio
    if isinstance(training_set, list):
        training_ratio = len(training_set)
        training_ratio = str(training_ratio)
    else:
        training_ratio = training_set*100
        training_ratio = str(training_ratio)
=======
    if type_dict is None:
        type_dict = {value: value for value in range(len(unique(types, keys='Type')))}

>>>>>>> fc75825c

    if isinstance(features,Table):
        #The features are in astropy table format and must be converted to a numpy array before passing to sklearn

        #We need to make sure we match the correct Y values to X values. The safest way to do this is to make types an
        #astropy table as well.

        if not isinstance(types,Table):
            types=Table(data=[features['Object'],types],names=['Object','Type'])
        feats=join(features,types,'Object')

        if len(columns)==0:
            columns=feats.columns[1:-1]

        #Split into training and validation sets
        if np.isscalar(training_set):
            objs=feats['Object']
            objs=np.random.permutation(objs)
            training_set=objs[:(int)(training_set*len(objs))]

        #Otherwise a training set has already been provided as a list of Object names and we can continue
        feats_train=feats[np.in1d(feats['Object'],training_set)]
        feats_test=feats[~np.in1d(feats['Object'],training_set)]

        X_train=np.array([feats_train[c] for c in columns]).T
        y_train=np.array(feats_train['Type'])
        X_test=np.array([feats_test[c] for c in columns]).T
        y_test=np.array(feats_test['Type'])

    else:
        #Otherwise the features are already in the form of a numpy array
        if np.isscalar(training_set):
            inds=np.random.permutation(range(len(features)))
            train_inds=inds[:(int)(len(inds)*training_set)]
            test_inds=inds[(int)(len(inds)*training_set):]

        else:
            #We assume the training set has been provided as indices
            train_inds=training_set
            test_inds=range(len(types))[~np.in1d(range(len(types)),training_set)]

        X_train=features[train_inds]
        y_train=types[train_inds]
        X_test=features[test_inds]
        y_test=types[test_inds]


    #Rescale the data (highly recommended)
    if scale:
        scaler = StandardScaler()
        scaler.fit(np.vstack((X_train, X_test)))
        X_train = scaler.transform(X_train)
        X_test = scaler.transform(X_test)

    probabilities={}
    classifier_objects={}

    if nprocesses>1 and return_classifier:
        print ("Due to limitations with python's multiprocessing module, classifier objects cannot be returned if " \
              "multiple processors are used. Continuing serially...")
        print()

    if nprocesses>1 and not return_classifier:
        partial_func=partial(__call_classifier,X_train=X_train, y_train=y_train, X_test=X_test,
                             param_dict=param_dict,return_classifier=False)
        p=Pool(nprocesses, maxtasksperchild=1)
        result=p.map(partial_func,classifiers)

        for i in range(len(result)):
            cls=classifiers[i]
            probabilities[cls]=result[i]

    else:
        for cls in classifiers:

            num_classes = len(unique(types, keys="Type"))
            print("NUM OF UNIQUE CLASSES:\n{}".format(num_classes))

            retval = __call_classifier(cls, num_classes, X_train, y_train, X_test, param_dict,return_classifier)

            if return_classifier:
                probabilities[cls] = retval[0]
                classifier_objects[cls] = retval[1]
            else:
                probabilities[cls] = retval[0]

    for i in range(len(classifiers)):
        cls=classifiers[i]
        probs=probabilities[cls]


        # Consider 120 as Type Ia, positive class
        # fpr, tpr, auc=roc(probs, y_test, num_classes, true_class=120)
        fpr, tpr, auc=roc(probs, y_test, num_classes, true_class=1)
        # Consider 120 as Type Ia, positive class
        # fom, thresh_fom=FoM(probs, y_test, num_classes, true_class=120, full_output=False)
        fom, thresh_fom=FoM(probs, y_test, num_classes, true_class=1, full_output=False)

        print ('Classifier', cls+':', 'AUC =', auc, 'FoM =', fom)

        if i==0:
            FPR=fpr
            TPR=tpr
            AUC=[auc]
        else:
            FPR=np.column_stack((FPR, fpr))
            TPR=np.column_stack((TPR, tpr))
            AUC.append(auc)

        if len(output_name)!=0:#Only save if an output directory is supplied
            typs=np.unique(y_train)
            typs.sort()
            typs=np.array(typs,dtype='str').tolist()

            if isinstance(features,Table):
                index_column=feats_test['Object']
            else:
                index_column=np.array(test_inds,dtype='str')
            dat=np.column_stack((index_column,probs))
            nms=['Object']+typs
            tab=Table(dat,dtype=['S64']+['f']*probs.shape[1],names=nms)
            flname=output_name+cls+training_ratio+'.probs'
            tab.write(flname,format='ascii')

            tab=Table(np.column_stack((fpr, tpr)),names=['FPR','TPR'])
            tab.write(output_name+cls+training_ratio+'.roc',format='ascii')

            np.savetxt(output_name+cls+training_ratio+'.auc',[auc])

    print()
    print ('Time taken ', (time.time()-t1)/60., 'minutes')

    labels=[]
    for tp_row in unique(types, keys='Type'):
        labels.append(tp_row['Type'])

    if plot_roc_curve:
        plot_roc(FPR, TPR, AUC, labels=classifiers,label_size=16,tick_size=12,line_width=1.5)
        plt.show(block=False)

    if classifiers_for_cm_plots is None:
        classifiers_for_cm_plots=[]

    if classifiers_for_cm_plots is 'all':
        classifiers_for_cm_plots=classifiers

    cms=[]
    for cls in classifiers_for_cm_plots:
        if cls not in classifiers:
            print('%s not in our choice of classifiers!'%cls)
            continue
        y_fit=(1+probabilities[cls].argmax(axis=1)).tolist()
        cm = compute_confusion_matrix(y_fit,y_test)
        cms.append(cm)
        # plot_confusion_matrix(cm, labels=labels, title='Confusion matrix for %s'%cls, normalise=True)
        # plt.show()

    if return_classifier:
<<<<<<< HEAD
        return classifier_objects
=======
        return classifier_objects, cms
>>>>>>> fc75825c
<|MERGE_RESOLUTION|>--- conflicted
+++ resolved
@@ -35,7 +35,7 @@
 except ImportError:
     print ('Neural networks not available in this version of scikit-learn. Neural networks are available from development version 0.18.')
 
-def roc(pr, Yt, num_classes, true_class=0):
+def roc(pr, Yt, true_class=0):
     """
     Produce the false positive rate and true positive rate required to plot
     a ROC curve, and the area under that curve.
@@ -47,8 +47,6 @@
 	in which case the column corresponding to the true class will be used.
     Yt : array
         An array of class labels, of size (N_samples,)
-    num_classes : int
-        How many classes are we considering to compare against
     true_class : int
         which class is taken to be the "true class" (e.g. Ia vs everything else)
 
@@ -68,9 +66,7 @@
     Y_test = Y_test.squeeze()
 
     if len(pr.shape)>1:
-        # probs_1 = probs[:, true_class-min_class]
-        # probs_1 = probs[:, 7]
-        probs_1 = probs[:, num_classes-1] # -1 since 0 based indexing of numpy
+        probs_1 = probs[:, true_class-min_class]
     else:
         probs_1 = probs
 
@@ -161,8 +157,6 @@
     plt.tight_layout()
     #plt.show()
 
-<<<<<<< HEAD
-=======
 def compute_confusion_matrix(Yfit,Ytrue):
     '''
     Wraps the scikit-learn routine to compute the confusion matrix.
@@ -217,7 +211,6 @@
     plt.xlabel('Predicted label')
     #plt.show()
 
->>>>>>> fc75825c
 def F1(pr,  Yt, true_class, full_output=False):
     """
     Calculate an F1 score for many probability threshold increments
@@ -254,8 +247,7 @@
     Y_test = Y_test.squeeze()
 
     if len(pr.shape)>1:
-        # probs_1=probs[:, true_class-min_class]
-        probs_1 = probs[:, 7]
+        probs_1=probs[:, true_class-min_class]
     else:
         probs_1=probs
 
@@ -283,7 +275,7 @@
 
         return best_F1, best_threshold
 
-def FoM(pr,  Yt, num_classes, true_class=1, full_output=False):
+def FoM(pr,  Yt, true_class=1, full_output=False):
     """
     Calculate a Kessler FoM for many probability threshold increments
     and select the best one.
@@ -298,8 +290,6 @@
         in which case the column corresponding to the true class will be used.
     Yt : array
         An array of class labels, of size (N_samples,)
-    num_classes : int
-        How many classes are we considering to compare against
     true_class : int
         which class is taken to be the "true class" (e.g. Ia vs everything else)
     full_output : bool, optional
@@ -325,9 +315,7 @@
     Y_test = Y_test.squeeze()
 
     if len(pr.shape)>1:
-        # probs_1=probs[:, true_class-min_class]
-        # probs_1 = probs[:, 7]
-        probs_1 = probs[:, num_classes-1] # -1 since 0 based indexing of numpy
+        probs_1=probs[:, true_class-min_class]
     else:
         probs_1=probs
 
@@ -381,11 +369,7 @@
     params={'svm':SVM_param_dict, 'knn':KNN_param_dict, 'decision_tree':DT_param_dict,'random_forest':RF_param_dict,
             'boost_dt':Boost_param_dict, 'boost_rf':Boost_RF_param_dict, 'nb':NB_param_dict, 'neural_network':NN_param_dict}
 
-<<<<<<< HEAD
-    def __init__(self, classifier, num_classes, optimise=True,  **kwargs):
-=======
     def __init__(self, classifier, optimise=True,  **kwargs):
->>>>>>> fc75825c
         """
         Wrapper around sklearn classifiers
 
@@ -399,10 +383,6 @@
             Keyword arguments passed directly to the classifier
         """
 
-<<<<<<< HEAD
-        self.num_classes=num_classes
-=======
->>>>>>> fc75825c
 
         self.classifier_name=classifier
         if isinstance(classifier, basestring):
@@ -536,10 +516,7 @@
 
         """
         probs=estimator.predict_proba(X)
-        # Consider 120 as Type Ia, positive class
-        # fpr, tpr, auc=roc(probs, Y, self.num_classes, true_class=120)
-        print("NUM OF UNIQUE CLASSES (self):\n{}".format(self.num_classes))
-        fpr, tpr, auc=roc(probs, Y, self.num_classes, true_class=1)
+        fpr, tpr, auc=roc(probs, Y, true_class=1)
         return auc
 
     def optimised_classify(self, X_train, y_train, X_test, **kwargs):
@@ -582,11 +559,7 @@
         else:
             self.true_class=1
 
-<<<<<<< HEAD
-        self.clf=grid_search.GridSearchCV(self.clf, params, scoring=self.__custom_auc_score, cv=5)
-=======
         self.clf=model_selection.GridSearchCV(self.clf, params, scoring=self.__custom_auc_score, cv=5)
->>>>>>> fc75825c
 
         self.clf.fit(X_train, y_train) #This actually does the grid search
         best_params=self.clf.best_params_
@@ -620,10 +593,10 @@
             Yfit=self.clf.predict(X_test)
             return Yfit
 
-def __call_classifier(classifier, num_classes, X_train, y_train, X_test, param_dict,return_classifier):
+def __call_classifier(classifier, X_train, y_train, X_test, param_dict,return_classifier):
     """Specifically designed to run with multiprocessing"""
 
-    c=OptimisedClassifier(classifier, num_classes)
+    c=OptimisedClassifier(classifier)
     if classifier in param_dict.keys():
         y_fit, probs=c.optimised_classify(X_train, y_train, X_test,params=param_dict[classifier])
     else:
@@ -676,20 +649,9 @@
     """
     t1= time.time()
 
-<<<<<<< HEAD
-    # Do check whether a list of objects is provided for training or we are
-    # considering a training ratio
-    if isinstance(training_set, list):
-        training_ratio = len(training_set)
-        training_ratio = str(training_ratio)
-    else:
-        training_ratio = training_set*100
-        training_ratio = str(training_ratio)
-=======
     if type_dict is None:
         type_dict = {value: value for value in range(len(unique(types, keys='Type')))}
 
->>>>>>> fc75825c
 
     if isinstance(features,Table):
         #The features are in astropy table format and must be converted to a numpy array before passing to sklearn
@@ -764,11 +726,7 @@
 
     else:
         for cls in classifiers:
-
-            num_classes = len(unique(types, keys="Type"))
-            print("NUM OF UNIQUE CLASSES:\n{}".format(num_classes))
-
-            retval = __call_classifier(cls, num_classes, X_train, y_train, X_test, param_dict,return_classifier)
+            retval = __call_classifier(cls, X_train, y_train, X_test, param_dict,return_classifier)
 
             if return_classifier:
                 probabilities[cls] = retval[0]
@@ -779,14 +737,8 @@
     for i in range(len(classifiers)):
         cls=classifiers[i]
         probs=probabilities[cls]
-
-
-        # Consider 120 as Type Ia, positive class
-        # fpr, tpr, auc=roc(probs, y_test, num_classes, true_class=120)
-        fpr, tpr, auc=roc(probs, y_test, num_classes, true_class=1)
-        # Consider 120 as Type Ia, positive class
-        # fom, thresh_fom=FoM(probs, y_test, num_classes, true_class=120, full_output=False)
-        fom, thresh_fom=FoM(probs, y_test, num_classes, true_class=1, full_output=False)
+        fpr, tpr, auc=roc(probs, y_test, true_class=1)
+        fom, thresh_fom=FoM(probs, y_test, true_class=1, full_output=False)
 
         print ('Classifier', cls+':', 'AUC =', auc, 'FoM =', fom)
 
@@ -811,13 +763,13 @@
             dat=np.column_stack((index_column,probs))
             nms=['Object']+typs
             tab=Table(dat,dtype=['S64']+['f']*probs.shape[1],names=nms)
-            flname=output_name+cls+training_ratio+'.probs'
+            flname=output_name+cls+'.probs'
             tab.write(flname,format='ascii')
 
             tab=Table(np.column_stack((fpr, tpr)),names=['FPR','TPR'])
-            tab.write(output_name+cls+training_ratio+'.roc',format='ascii')
-
-            np.savetxt(output_name+cls+training_ratio+'.auc',[auc])
+            tab.write(output_name+cls+'.roc',format='ascii')
+
+            np.savetxt(output_name+cls+'.auc',[auc])
 
     print()
     print ('Time taken ', (time.time()-t1)/60., 'minutes')
@@ -828,7 +780,7 @@
 
     if plot_roc_curve:
         plot_roc(FPR, TPR, AUC, labels=classifiers,label_size=16,tick_size=12,line_width=1.5)
-        plt.show(block=False)
+        plt.show()
 
     if classifiers_for_cm_plots is None:
         classifiers_for_cm_plots=[]
@@ -848,8 +800,4 @@
         # plt.show()
 
     if return_classifier:
-<<<<<<< HEAD
-        return classifier_objects
-=======
-        return classifier_objects, cms
->>>>>>> fc75825c
+        return classifier_objects, cms