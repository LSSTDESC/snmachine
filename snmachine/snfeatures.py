"""
Module for feature extraction on supernova light curves.
"""

from __future__ import division, print_function
import numpy as np
from . import parametric_models
import sys, pywt, time, subprocess, os, sncosmo
from scipy.interpolate import interp1d
import george
from astropy.table import Table, vstack, hstack, join
from multiprocessing import Pool
from functools import partial
from scipy import stats
import scipy.optimize as op
from iminuit import Minuit, describe
import traceback
import pickle
import pandas as pd
from scipy import interpolate
import scipy

try:
    import pymultinest
    from pymultinest.analyse import Analyzer
    has_multinest = True
    print('Module pymultinest found')
except (ImportError, SystemExit) as exception:
    print(exception)
    if str(exception) == "No module named 'pymultinest'":
        errmsg = """
                PyMultinest not found. If you would like to use, please install
                Mulitnest with 'sh install/multinest_install.sh; source install/setup.sh'
                """
        print(errmsg)
        has_multinest = False
    else:
        errmsg = """
                Multinest installed but not linked.
                Please ensure $LD_LIBRARY_PATH set correctly with:

                    source install/setup.sh
                """
        raise OSError(errmsg) from exception

try:
    import emcee
    has_emcee=True
except ImportError:
    has_emcee=False

try:
    import george
    has_george=True
except ImportError:
    has_george=False

try:
    from gapp import dgp
    has_gapp=True
except ImportError:
    has_gapp=False

# util_module_path = os.path.join(os.path.dirname(os.path.abspath(__file__)),'..','utils')
# if util_module_path not in sys.path:
#    sys.path.append(util_module_path)
from .gps import compute_gps


def _run_leastsq(obj, d, model, n_attempts, seed=-1):
    """
    Minimises the chi2 on all the filter bands of a given light curve, fitting the model to each one and extracting
    the best fitting parameters

    Parameters
    ----------
    obj : str
        Object name
    d : Dataset
        Dataset object
    model : parametric model object
        Parametric model
    n_attempts : int
        We run this multiple times to try to avoid local minima and take the best fitting values.
    seed : int, optional
        Here you can set the random seed for the minimisation to a specific value. If -1, the default value will be used instead.

    Returns
    -------
    astropy.table.Table
        Table of best fitting parameters for all filters

    """
    lc=d.data[obj]
    filts=np.unique(lc['filter'])

    n_params=len(model.param_names)

    #How many times to keep trying to fit each object to obtain a good fit (defined as reduced chi2 of less than 2)
    if n_attempts<1:
        n_attempts=1

    labels=['Object']
    for f in d.filter_set:
        pams=model.param_names
        for p in pams:
            labels.append(f+'-'+p)
    output=Table(names=labels, dtype=['U32']+['f']*(len(labels)-1))

    if seed!=-1:
        np.random.seed(seed)

    t1=time.time()
    row=[obj]
    for f in d.filter_set:
        if f in filts:
            x=np.array(lc['mjd'][lc['filter']==f])
            y=np.array(lc['flux'][lc['filter']==f])
            err=np.array(lc['flux_error'][lc['filter']==f])

            def mini_func(*params):
                #This function changes with each object so is necessary to redefine (since you can't pass arguments through Minuit)
                for i in range(len(params)):
                    p=params[i]
                    if p<model.limits[model.param_names[i]][0] or p>model.limits[model.param_names[i]][1]:
                        return np.inf
                ynew=model.evaluate(x, params)
                chi2=np.sum((y-ynew)*(y-ynew)/err/err)
                return chi2

            #For the sake of speed, we stop as soon as we get to reduced chi2<2, failing that we use the
            #best fit found so far
            fmin=np.inf
            min_params=[]

            for i in range(n_attempts):
                if i==0:
                    #Try the default starting point
                    input_args=model.initial.copy()
                else:
                    #Pick a new, random starting point
                    input_args={}
                    for p in model.param_names:
                        val=np.random.uniform(model.limits[p][0], model.limits[p][1])
                        input_args[p]=val
                for p in model.param_names:
                    input_args['limit_'+p]=model.limits[p]

                m=Minuit(mini_func, pedantic=False, print_level=0,forced_parameters=model.param_names, **input_args)

                m.migrad()
                parm=[]
                for p in model.param_names:
                    parm.append(m.values[p])

                rchi2=m.fval/len(x)
                if rchi2<2:
                    fmin=m.fval
                    min_params=parm
                    break
                elif m.fval<fmin:
                    fmin=m.fval
                    min_params=parm

            outfl=open('out', 'a')
            outfl.write('%s\t%s\t%f\t%d\n' %(obj, f, fmin/len(x), i))
            outfl.close()
            row+=min_params
        else:
            row+=[0]*len(model.param_names) #Fill missing values with zeros
    output.add_row(row)
    #print 'Time per filter', (time.time()-t1)/4
    return output


def _run_multinest(obj, d, model, chain_directory,  nlp, convert_to_binary, n_iter, restart=False, seed=-1):
    """
    Runs multinest on all the filter bands of a given light curve, fitting the model to each one and
    extracting the best fitting parameters.

    Parameters
    ----------
    obj : str
        Object name
    d : Dataset
        Dataset object
    model : parametric model object
        Parametric model
    chain_directory : str
        Path to where the output files go
    nlp : int
        Number of live points
    convert_to_binary : bool
        Whether or not to convert the ascii output files to binary
    n_iter : int
        Maximum number of iterations
    restart : bool, optional
        Whether to restart from existing chain files.
    seed : int, optional
        Here you can set the random seed for the minimisation to a specific value. If -1, the default value will be used instead.


    Returns
    -------
    astropy.table.Table
        Table of best fitting parameters and their errors for all filters

    """

    try:
        def prior_multinest(cube, ndim, nparams):
            """Prior function specifically for multinest. This would be called for one filter, for one object.
            @param cube A ctypes pointer to the parameter cube (actually just the current parameter values).
            @param ndim Number of dimensions
            @param nparams Number of parameters. Usually the same as ndim unless you have unsampled (e.g. calculated) parameters. These
            are assumed to be the first (ndim-nparams) parameters.
            """
            up=model.upper_limit
            low=model.lower_limit

            for i in range(nparams):
                cube[i]=cube[i]*(up[i]-low[i])+low[i]
            return cube


        lc=d.data[obj]
        filts=np.unique(lc['filter'])

        n_params=len(model.param_names)

        #err_plus=[pname+'_err+' for pname in self.model.param_names]
        #err_minus=[pname+'_err-' for pname in self.model.param_names]
        labels=['Object']
        for f in d.filter_set:
            pams=model.param_names
            for p in pams:
                labels.append(f+'-'+p)

        output=Table(names=labels, dtype=['U32']+['f']*(len(labels)-1))


        row=[obj]
        for f in d.filter_set:
            t1=time.time()
            if f in filts:
                #current values for x,y and err are set each time multinest is called
                x, y, err=np.column_stack((lc['mjd'][lc['filter']==f], lc['flux'][lc['filter']==f], lc['flux_error'][lc['filter']==f])).T

                def loglike_multinest(cube, ndim, nparams):
                    """Loglikelihood function specifically for multinest. This would be called for one filter, for one object.
                    @param cube A ctypes pointer to the parameter cube (actually just the current parameter values).
                    @param ndim Number of dimensions
                    @param nparams Number of parameters. Usually the same as ndim unless you have unsampled (e.g. calculated) parameters. These
                    are assumed to be the first (ndim-nparams) parameters.
                    """
                    params=np.zeros(nparams)
                    #This is the only obvious way to convert a ctypes pointer to a numpy array
                    for i in range(nparams):
                        params[i]=cube[i]
                    #params=[ 26.97634888,   45.13123322,    2.59183478,    0.12057552,    7.65392637]
                    ynew=model.evaluate(x, params)

                    chi2=np.sum(((y-ynew)*(y-ynew))/err/err)
                    #print 'likelihood', -chi2/2.
                    return -chi2/2.

                chain_name=os.path.join(chain_directory, '%s-%s-%s-' %(obj.split('.')[0], f, model.model_name))

                if not restart or not os.path.exists(chain_name+'stats.dat'):
                    #Gives the ability to restart from existing chains if they exist
                    pymultinest.run(loglike_multinest, prior_multinest, n_params, importance_nested_sampling = False, init_MPI=False,
                    resume = False, verbose = False, sampling_efficiency = 'parameter', n_live_points = nlp, outputfiles_basename=chain_name,
                    multimodal=False, max_iter=n_iter, seed=seed)

                #An=Analyzer(n_params, chain_name)
                #best_params=An.get_best_fit()['parameters']

#                chain=np.loadtxt(chain_name+'.txt')
#                best_params=np.median(chain, axis=0)[2:]
                best_params=get_MAP(chain_name)

                if convert_to_binary and not restart:
                    s='%s-%s-%s-' %(obj.split('.')[0], f, model.model_name)
                    ext=['ev.dat', 'phys_live.points', 'live.points', '.txt', 'post_equal_weights.dat'] #These are the files we can convert
                    for e in ext:
                        infile=os.path.join(chain_directory,'%s-%s-%s-%s' %(obj.split('.')[0], f, model.model_name, e))
                        outfile=infile+'.npy'
                        try:
                            x=np.loadtxt(infile)
                            np.save(outfile, x)
                            os.system('rm %s' %infile)
                        except:
                            print ('ERROR reading file', infile)
                            print ('File unconverted')
    #            stats=An.get_stats()['marginals']
    #            sig_upper=[stats[p]['1sigma'][1]-best_params[p] for p in range(len(stats))]
    #            sig_lower=[best_params[p]-stats[p]['1sigma'][0] for p in range(len(stats))]
    #            best=best_params+sig_lower+sig_upper
                #Expects first the parameters, then -sigma then +sigma

                row+=best_params
            else:
                row+=[0]*len(model.param_names) #I'm not sure if it makes the most sense to fill in missing values with zeroes...
            #print 'Time for object', obj, 'filter', f,':', (time.time()-t1)
            np.savetxt(os.path.join(chain_directory,'%s-%s-%s-.time' %(obj.split('.')[0], f, model.model_name)), [time.time()-t1])

        output.add_row(row)

        return output

    except:
        #Sometimes things just break
        print ('ERROR in', obj)
        print (sys.exc_info()[0])
        print (sys.exc_info()[1])
        traceback.print_tb(sys.exc_info()[2])

        return None




def _run_leastsq_templates(obj, d, model_name, use_redshift, bounds, seed=-1):
    """
    Fit template-based supernova models using least squares.

    Parameters
    ----------
    obj : str
        Object name
    d : Dataset
        Dataset object
    model_name : str
        Name of model to use (to be passed to sncosmo)
    use_redshift : bool
        Whether or not to use provided redshift information
    bounds : dict
        Bounds on parameters
    seed : int, optional
        Here you can set the random seed for the minimisation to a specific value. If -1, the default value will be used instead.


    Returns
    -------
    astropy.table.Table
        Table of best fitting parameters
    """

    lc=d.data[obj]

    if model_name=='mlcs2k2':
        dust=sncosmo.CCM89Dust()
        model=sncosmo.Model(model_name,effects=[dust],effect_names=['host'], effect_frames=['rest'])
    else:
        model=sncosmo.Model(model_name)


    #labels=['Object']+model.param_names+['Chisq']
    #output=Table(names=labels, dtype=['S32']+['f']*(len(model.param_names))+['f'])
    labels = ['Object'] + model.param_names
    output=Table(names=labels, dtype=['U32']+['f']*(len(model.param_names)))

    t1=time.time()
    row=[obj]

    if use_redshift:
        model.set(z=lc.meta['z'])
        prms=model.param_names
        prms=prms[1:]
        bnds=bounds.copy()
        bnds.pop('z', None)
        res, fitted_model=sncosmo.fit_lc(lc, model, vparam_names=prms,
            bounds=bnds, minsnr=0)
    else:
        res, fitted_model=sncosmo.fit_lc(lc, model, vparam_names=model.param_names,
            bounds=bounds, minsnr=0)
    best=res['parameters']
    best=best.tolist()
    row+=best
    #row+=[res['chisq']]

    output.add_row(row)

    return output


def _run_multinest_templates(obj, d, model_name, bounds, chain_directory='./',  nlp=1000, convert_to_binary=True, use_redshift=False, short_name='', restart=False, seed=-1):
    """

    Fit template-based supernova models using multinest.

    Parameters
    ----------
    obj : str
        Object name
    d : Dataset
        Dataset object
    model_name : str
        Name of model to use (to be passed to sncosmo)
    bounds : dict
        Bounds on parameters
    chain_directory : str
        Path to output directory for chains
    nlp : int
        Number of live points
    convert_to_binary : bool
        Whether or not to convert ascii Multinest files to binary
    use_redshift : bool
        Whether or not to use provided redshift information
    short_name : str
        A shorter name for the chains (to overcome Multinest's character limitation)
    restart : bool
        Whether or not to restart from existing chains

    Returns
    -------
    array-like
        List of best-fitting parameters
    """
    try:
        def prior_multinest(cube, ndim, nparams):
            """Prior function specifically for multinest. This would be called for one filter, for one object.
            @param cube A ctypes pointer to the parameter cube (actually just the current parameter values).
            @param ndim Number of dimensions
            @param nparams Number of parameters. Usually the same as ndim unless you have unsampled (e.g. calculated) parameters. These
            are assumed to be the first (ndim-nparams) parameters.
            """

            params=model.param_names
            if use_redshift:
                params=params[1:]
            for i in range(ndim):
                p=params[i]
                cube[i]=cube[i]*(bounds[p][1]-bounds[p][0])+bounds[p][0]

            return cube

        def loglike_multinest(cube, ndim, nparams):
            """Loglikelihood function specifically for multinest. This would be called for one filter, for one object.
            @param cube A ctypes pointer to the parameter cube (actually just the current parameter values).
            @param ndim Number of dimensions
            @param nparams Number of parameters. Usually the same as ndim unless you have unsampled (e.g. calculated) parameters. These
            are assumed to be the first (ndim-nparams) parameters.
            """
            dic = {}
            # This is the only obvious way to convert a ctypes pointer to a numpy array
            params = model.param_names
            if use_redshift:
                params = params[1:]
                dic['z'] = lc.meta['z']
            for i in range(nparams):
                dic[params[i]] = cube[i]

            model.set(**dic)
            chi2 = 0
            for filt in filts:
                yfit = model.bandflux(filt, X[filt], zp=27.5, zpsys='ab')
                chi2 += np.sum(((Y[filt] - yfit) / E[filt]) ** 2)
            return -chi2 / 2.

        lc=d.data[obj]
        filts=np.unique(lc['filter'])
        if model_name=='mlcs2k2':
            dust=sncosmo.CCM89Dust()
            model=sncosmo.Model(model_name,effects=[dust],effect_names=['host'], effect_frames=['rest'])
        else:
            model=sncosmo.Model(model_name)

        n_params=len(model.param_names)

        #err_plus=[pname+'_err+' for pname in self.model.param_names]
        #err_minus=[pname+'_err-' for pname in self.model.param_names]
        labels=['Object']+model.param_names

        t1=time.time()

        #Convert the astropy table to numpy array outside the likelihood function to avoid repeated calls
        X={}
        Y={}
        E={}
        for filt in filts:
            x, y, err=np.column_stack((lc['mjd'][lc['filter']==filt], lc['flux'][lc['filter']==filt], lc['flux_error'][lc['filter']==filt])).T
            X[filt]=x
            Y[filt]=y
            E[filt]=err



        chain_name=os.path.join(chain_directory, '%s-%s-' %(obj.split('.')[0], short_name))

        if use_redshift:
            ndim=len(model.param_names)-1
        else:
            ndim=len(model.param_names)


        if not restart or not os.path.exists(chain_name+'stats.dat'):
            pymultinest.run(loglike_multinest, prior_multinest, ndim, importance_nested_sampling = False, init_MPI=False,
            resume = False, verbose = False, sampling_efficiency = 'parameter', n_live_points = nlp, outputfiles_basename=chain_name,
            multimodal=False, seed=seed)

        best_params=get_MAP(chain_name)

        if use_redshift:
            best_params=[lc.meta['z']]+best_params


        if convert_to_binary and not restart:
            s='%s-%s-' %(obj.split('.')[0], short_name)
            ext=['ev.dat', 'phys_live.points', 'live.points', '.txt', 'post_equal_weights.dat'] #These are the files we can convert
            for e in ext:
                infile=os.path.join(chain_directory,'%s-%s-%s' %(obj.split('.')[0], short_name,  e))
                outfile=infile+'.npy'
                x=np.loadtxt(infile)
                np.save(outfile, x)
                os.system('rm %s' %infile)


        np.savetxt(os.path.join(chain_directory,'%s-%s-.time' %(obj.split('.')[0], short_name)), [time.time()-t1])

        return np.array(best_params)

    except:
        #Sometimes things just break
        print ('ERROR in', obj)
        print (sys.exc_info()[0])
        print (sys.exc_info()[1])
        traceback.print_tb(sys.exc_info()[2])

        return None


def output_time(tm):
    """
    Simple function to output the time nicely formatted.

    Parameters
    ----------
    tm : Input time in seconds.
    """
    hrs = tm / (60 * 60)
    mins = tm / 60
    secs = tm
    if hrs >= 1:
        out = '%.2f hours' % (hrs)
    elif mins >= 1:
        out = '%.2f minutes' % (mins)
    else:
        out = '%.2f seconds' % (secs)
    print ('Time taken is', out)


def get_MAP(chain_name):
    """
    Read maximum posterior parameters from a stats file of multinest.

    Parameters
    ----------
    chain_name : str
        Root for the chain files

    Returns
    -------
    list-like
        Best-fitting parameters

    """
    stats_file = chain_name + 'stats.dat'
    fl = open(stats_file, 'r')
    lines = fl.readlines()
    stats = []
    ind = [i for i in range(len(lines)) if 'MAP' in lines[i]][0]
    params = [float(l.split()[1]) for l in lines[ind + 2:]]
    return params

class Features:
    """Base class to define basic functionality for extracting features from supernova datasets. Users are not
    restricted to inheriting from this class, but any Features class must contain the functions extract_features
    and fit_sn.
    """
    def __init__(self):
        self.p_limit=0.05 # At what point to we suggest a model has been a bad fit.

    def extract_features(self): # CAT: Why do we have this empty method? Either we write that is not implemented and then it is overwritten or erase it
        pass

    def fit_sn(self): # CAT: Why do we have this empty method? Either we write that is not implemented and then it is overwritten or erase it
        pass

    def goodness_of_fit(self, d):
        """
        Test (for any feature set) how well the reconstruction from the features fits each of the objects in the dataset.

        Parameters
        ----------
        d : Dataset
            Dataset object.

        Returns
        -------
        astropy.table.Table
            Table with the reduced Chi2 for each object
        """
        if len(d.models)==0:
            print ('Call Dataset.set_models first.')
            return None
        filts=np.unique(d.data[d.object_names[0]]['filter'])
        filts=np.array(filts).tolist()
        rcs=Table(names=['Object']+filts, dtype=['U32']+['float64']*len(filts)) #Reduced chi2
        for obj in d.object_names:
            #Go through each filter
            chi2=[]
            lc=d.data[obj]
            mod=d.models[obj]
            for filt in filts:
                l=lc[lc['filter']==filt]
                m=mod[mod['filter']==filt]
                x=l['mjd']
                y=l['flux']
                e=l['flux_error']
                xmod=m['mjd']
                ymod=m['flux']
                #Interpolate
                fit=interp1d(xmod, ymod)
                yfit=fit(x)
                chi2.append(sum((yfit-y)**2/e**2)/(len(x)-1))
            rcs.add_row([obj]+chi2)

        return rcs

    @staticmethod
    def convert_astropy_array(self, tab): # CAT: I get this can be useful but it is not used anywhere.
        """
        Convenience function to convert an astropy table (floats only) into a numpy array.
        """
        out_array= np.array([tab[c] for c in tab.columns]).T
        return out_array


class TemplateFeatures(Features):
    """
    Calls sncosmo to fit a variety of templates to the data. The number of features will depend on the templates
    chosen (e.g. salt2, nugent2p etc.)
    """
    def __init__(self, model=['Ia'], sampler='leastsq',lsst_bands=False,lsst_dir='../lsst_bands/'):
        """
        To initialise, provide a list of models to fit for (defaults to salt2 Ia templates).

        Parameters
        ----------
        model : list-like, optional
            List of models. In theory you can fit Ia and non-Ia models and use all those as features. So far only tested with SALT2.
        sampler : str, optional
            A choice of 'mcmc', which uses the emcee sampler, or 'nested' or 'leastsq' (default).
        lsst_bands : bool, optional
            Whether or not the LSST bands are required. Only need for LSST simulations to register bands with sncosmo.
        lsst_dir : str, optional
            Directory where LSST bands are stored.
        """

        Features.__init__(self)
        if lsst_bands:
            self.registerBands(lsst_dir,prefix='approxLSST_',suffix='_total.dat')
        self.model_names=model
        self.templates={'Ia':'salt2-extended','salt2':'salt2-extended', 'mlcs2k2':'mlcs2k2', 'II':'nugent-sn2n','IIn':'nugent-sn2n','IIp':'nugent-sn2p', 'IIl':'nugent-sn2l',
        'Ibc':'nugent-sn1bc',  'Ib':'nugent-sn1bc',  'Ic':'nugent-sn1bc'}
        self.short_names={'Ia':'salt2', 'mlcs2k2':'mlcs'} #Short names because of limitations in Multinest
        if sampler=='nested':
            try:
                import pymultinest
            except ImportError:
                print ('Nested sampling selected but pymultinest is not installed. Defaulting to least squares.')
                sampler='leastsq'
        elif sampler=='mcmc':
            try:
                import emcee
            except ImportError:
                print ('MCMC sampling selected but emcee is not installed. Defaulting to least squares.')
                sampler='leastsq'

        self.sampler=sampler
        self.bounds={'salt2-extended':{'z':(0.01, 1.5), 't0':(-100,100),'x0':(-1e-3, 1e-3), 'x1':(-3, 3), 'c':(-0.5, 0.5)},
                    'mlcs2k2':{'z':(0.01, 1.5), 't0':(-100,100), 'amplitude':(0, 1e-17), 'delta':(-1.0,1.8),'hostebv':(0, 1),'hostr_v':(-7.0, 7.0)},
                    'nugent-sn2n':{'z':(0.01, 1.5)},
                    'nugent-sn2p':{'z':(0.01, 1.5)},
                    'nugent-sn2l':{'z':(0.01, 1.5)},
                    'nugent-sn1bc':{'z':(0.01, 1.5)}}

    def extract_features(self, d, save_output=False, chain_directory='chains', use_redshift=False, nprocesses=1, restart=False, seed=-1):
        """
        Extract template features for a dataset.

        Parameters
        ----------
        d : Dataset object
            Dataset
        save_output : bool
            Whether or not to save the intermediate output (if Bayesian inference is used instead of least squares)
        chain_directory : str
            Where to save the chains
        use_redshift : bool
            Whether or not to use provided redshift when fitting objects
        nprocesses : int, optional
            Number of processors to use for parallelisation (shared memory only)
        restart : bool
            Whether or not to restart from multinest chains

        Returns
        -------
        astropy.table.Table
            Table of fitted model parameters.

        """
        subprocess.call(['mkdir', chain_directory])
        print ('Fitting templates using', self.sampler, '...')
        all_output=[]
        t1=time.time()
        for mod_name in self.model_names:
            if mod_name=='mlcs2k2':
                dust=sncosmo.CCM89Dust()
                self.model=sncosmo.Model(self.templates[mod_name],effects=[dust],effect_names=['host'], effect_frames=['rest'])
            else:
                self.model=sncosmo.Model(self.templates[mod_name])
            params=['['+mod_name+']'+pname for pname in self.model.param_names]
            # err_plus=[pname+'_err+' for pname in params]
            # err_minus=[pname+'_err-' for pname in params]
            labels = ['Object'] + params
            # if self.sampler=='mcmc':
            #     labels=['Object']+params
            # elif self.sampler=='nested':
            #     labels=['Object']+params
            # else:
            #     labels=['Object']+params+['Chisq']

            #output=Table(names=labels, dtype=['S32']+['f']*(len(labels)-1))
            output = Table(names=labels, dtype=['U32'] + ['f'] * (len(labels) - 1))

            k=0
            if nprocesses<2:
                for obj in d.object_names:
                    if k%100==0:
                        print (k, 'objects fitted')
                    lc=d.data[obj]

                    if self.sampler=='mcmc':
                        if seed!=-1:
                            np.random.seed(seed)
                        res, fitted_model = sncosmo.mcmc_lc(lc, self.model,  self.model.param_names, bounds=self.bounds[self.templates[mod_name]], nwalkers=20, nsamples=1500, nburn=300)
                        chain=res.samples
                        if save_output:
                            tab=Table(chain, names=self.model.param_names)
                            tab.write(os.path.join(chain_directory, obj.split('.')[0]+'_emcee_'+mod_name), format='ascii')
                        best=res['parameters'].flatten('F').tolist()
                    elif self.sampler=='nested':
                        best=_run_multinest_templates(obj, d, self.templates[mod_name], self.bounds[self.templates[mod_name]], chain_directory=chain_directory,
                        nlp=1000, convert_to_binary=False, use_redshift=use_redshift, short_name=self.short_names[mod_name], restart=restart, seed=seed)
                        best=best.tolist()
                    elif self.sampler=='leastsq':
                        if use_redshift:
                            self.model.set(z=lc.meta['z'])
                            prms=self.model.param_names
                            prms=prms[1:]
                            bnds=self.bounds[self.templates[mod_name]].copy()
                            bnds.pop('z', None)
                            res, fitted_model=sncosmo.fit_lc(lc, self.model, vparam_names=prms,
                                bounds=bnds, minsnr=0)
                        else:

                            res, fitted_model=sncosmo.fit_lc(lc, self.model, vparam_names=self.model.param_names,
                                bounds=self.bounds[self.templates[mod_name]], minsnr=0)
                        best=res['parameters'].flatten('F').tolist()#+[res['chisq']]
                    row=[obj]+best
                    output.add_row(row)
                    k+=1
                if len(all_output)==0:
                    all_output=output
                else:
                    all_output=join(all_output, output)

            else:
                if self.sampler=='leastsq':
                    p=Pool(nprocesses, maxtasksperchild=1)
                    partial_func=partial(_run_leastsq_templates, d=d, model_name=self.templates[mod_name], use_redshift=use_redshift, bounds=self.bounds[self.templates[mod_name]])
                    out=p.map(partial_func, d.object_names)
                    output=out[0]
                    for i in range(1, len(out)):
                        output=vstack((output, out[i]))
                    if len(all_output)==0:
                        all_output=output
                    else:
                        all_output=vstack((all_output, output))
                elif self.sampler=='nested':
                    p=Pool(nprocesses, maxtasksperchild=1)
                    partial_func=partial(_run_multinest_templates, d=d, model_name=self.templates[mod_name], bounds=self.bounds[self.templates[mod_name]],
                    chain_directory=chain_directory, nlp=1000, convert_to_binary=True, use_redshift=use_redshift, short_name=self.short_names[mod_name], restart=restart, seed=seed)
                    out=p.map(partial_func, d.object_names)

                    for i in range(len(out)):
                        output.add_row([d.object_names[i]]+out[i].tolist())
                    if len(all_output)==0:
                        all_output=output
                    else:
                        all_output=vstack((all_output, output))

        print (len(all_output), 'objects fitted')
        output_time(time.time()-t1)
        return all_output


    def fit_sn(self, lc, features):
        """
        Fits the chosen template model to a given light curve.

        Parameters
        ----------
        lc : astropy.table.Table
            Light curve
        features : astropy.table.Table
            Model parameters

        Returns
        -------
        astropy.table.Table
            Fitted light curve
        """
        obj=lc.meta['name']
        tab=features[features['Object']==obj]
        params=np.array([tab[c] for c in tab.columns[1:]]).flatten()

        if len(params)==0:
            print ('No feature set found for', obj)
            return None

        model_name=self.templates[self.model_names[0]]
        if model_name=='mlcs2k2':
            dust=sncosmo.CCM89Dust()
            model=sncosmo.Model(model_name,effects=[dust],effect_names=['host'], effect_frames=['rest'])
        else:
            model=sncosmo.Model(model_name)

        param_dict={}
        for i in range(len(model.param_names)):
            param_dict[model.param_names[i]]=params[i]
        model.set(**param_dict)

        filts=np.unique(lc['filter'])
        labels=['mjd', 'flux', 'filter']
        output=Table(names=labels, dtype=['f', 'f', 'U32'],  meta={'name':obj})
        for filt in filts:
            x=lc['mjd'][lc['filter']==filt]
            xnew=np.linspace(0, x.max()-x.min(), 100)
            P=params

            ynew=model.bandflux(filt, xnew, zp=27.5, zpsys='ab')

            newtable=Table([xnew+x.min(), ynew, [filt]*len(xnew)], names=labels)
            #newtable=Table([x, ynew, [filt]*len(x)], names=labels)
            output=vstack((output, newtable))
        return output

    def registerBands(self, dirname, prefix=None, suffix=None):
        """Register LSST bandpasses with sncosmo.
           Courtesy of Rahul Biswas"""
        bands = ['u', 'g', 'r', 'i', 'z', 'y']
        for band in bands:
            fname = os.path.join(dirname, prefix + band + suffix)
            data = np.loadtxt(fname)
            bp = sncosmo.Bandpass(wave=data[:, 0], trans=data[:, 1], name='lsst'+band)
            sncosmo.registry.register(bp, force=True)

class ParametricFeatures(Features):
    """
    Fits a few options of generalised, parametric models to the data.
    """

    def __init__(self, model_choice, sampler='leastsq', limits=None):
        """
        Initialisation

        Parameters
        ----------
        model_choice : str
            Which parametric model to use
        sampler : str, optional
            Choice of 'mcmc' (requires emcee), 'nested' (requires pymultinest) or 'leastsq'
        limits : dict, optional
            Parameter bounds if something other than the default is needed.
        """

        Features.__init__(self)

        self.model_choices={'newling':parametric_models.NewlingModel, 'karpenka':parametric_models.KarpenkaModel}

        try:
            self.model_name=model_choice #Used for labelling output files
            if limits is not None:
                self.model=self.model_choices[model_choice](limits=limits)
            else:
                self.model=self.model_choices[model_choice]()
        except KeyError:
            print ('Your selected model is not in the parametric_models package. Either choose an existing model,  or implement a new one in that package.')
            print ('Make sure any new models are included in the model_choices dictionary in the ParametricFeatures class.')
            sys.exit()

        if sampler=='nested' and not has_multinest:
            print ('Nested sampling selected but pymultinest is not installed. Defaulting to least squares.')
            sampler='leastsq'

        elif sampler=='mcmc' and not has_emcee:
            print ('MCMC sampling selected but emcee is not installed. Defaulting to least squares.')
            sampler='leastsq'

        self.sampler=sampler



    def extract_features(self, d, chain_directory='chains', save_output=True, n_attempts=20, nprocesses=1, n_walkers=100,
    n_steps=500, walker_spread=0.1, burn=50, nlp=1000, starting_point=None, convert_to_binary=True, n_iter=0, restart=False, seed=-1):
        """
        Fit parametric models and return best-fitting parameters as features.

        Parameters
        ----------
        d : Dataset object
            Dataset
        chain_directory : str
            Where to save the chains
        save_output : bool
            Whether or not to save the intermediate output (if Bayesian inference is used instead of least squares)
        n_attempts : int
            Allow the minimiser to start in new random locations if the fit is bad. Put n_attempts=1 to fit only once
            with the default starting position.
        nprocesses : int, optional
            Number of processors to use for parallelisation (shared memory only)
        n_walkers : int
            emcee parameter - number of walkers to use
        n_steps : int
            emcee parameter - total number of steps
        walker_spread : float
            emcee parameter - standard deviation of distribution of starting points of walkers
        burn : int
            emcee parameter - length of burn-in
        nlp : int
            multinest parameter - number of live points
        starting_point : None or array-like
            Starting points of parameters for leastsq or emcee
        convert_to_binary : bool
            multinest parameter - whether or not to convert ascii output files to binary
        n_iter : int
            leastsq parameter - number of iterations to avoid local minima
        restart : bool
            Whether or not t restart from existing multinest chains

        Returns
        -------
        astropy.table.Table
            Best-fitting parameters

        """
        subprocess.call(['mkdir', chain_directory])
        self.chain_directory=chain_directory
        t1=time.time()
        output=[]

        #obj=d.object_names[0]
        if nprocesses<2:
            k=0
            for obj in d.object_names:
                if k%100==0:
                    print (k, 'objects fitted')
                if self.sampler=='leastsq':
                    newtable=_run_leastsq(obj, d, self.model, n_attempts, seed=seed)
                elif self.sampler=='mcmc':
                    if(seed!=-1):
                        np.random.seed(seed)
                    newtable=self.run_emcee(d, obj, save_output, chain_directory,   n_walkers, n_steps, walker_spread, burn, starting_point)
                else:
                    newtable=_run_multinest(obj, d, self.model, chain_directory, nlp, convert_to_binary, n_iter, restart, seed=seed)

                if len(output)==0:
                    output=newtable
                else:
                    output=vstack((output, newtable))
                k+=1
        else:
            if self.sampler=='leastsq':
                p=Pool(nprocesses, maxtasksperchild=1)
                partial_func=partial(_run_leastsq, d=d, model=self.model,  n_attempts=n_attempts, seed=seed)
                out=p.map(partial_func, d.object_names)
                output=out[0]
                for i in range(1, len(out)):
                    output=vstack((output, out[i]))
            elif self.sampler=='nested':
                p=Pool(nprocesses, maxtasksperchild=1)
                partial_func=partial(_run_multinest, d=d, model=self.model,chain_directory=chain_directory,
                nlp=nlp, convert_to_binary=convert_to_binary, n_iter=n_iter, restart=restart, seed=seed)
                #Pool starts a number of threads, all of which may try to tackle all of the data. Better to take it in chunks
                output=[]
                k=0
                objs=d.object_names
                while k<len(objs):
                    objs_subset=objs[k:k+nprocesses]
                    out=p.map(partial_func, objs_subset)
                    for i in range(0, len(out)):
                        if out[i]==None:
                            print ('Fitting failed for', objs_subset[i])
                        else:
                            if len(output)==0:
                                output=out[i]
                            else:
                                output=vstack((output, out[i]))
                    k+=len(objs_subset)
        print (len(output), 'objects fitted')
        output_time(time.time()-t1)
        return output


    def fit_sn(self, lc, features):
        """
        Fits the chosen parametric model to a given light curve.

        Parameters
        ----------
        lc : astropy.table.Table
            Light curve
        features : astropy.table.Table
            Model parameters

        Returns
        -------
        astropy.table.Table
            Fitted light curve
        """
        obj=lc.meta['name']
        params=features[features['Object']==obj]

        if len(params)==0:
            print ('No feature set found for', obj)
            return None

        filts=np.unique(lc['filter'])
        labels=['mjd', 'flux', 'filter']
        output=Table(names=labels, dtype=['f', 'f', 'U32'],  meta={'name':obj})
        cols=params.columns[1:]
        prms=np.array([params[c] for c in cols])
        for filt in filts:
            x=lc['mjd'][lc['filter']==filt]
            xnew=np.linspace(0, x.max()-x.min(), 100)

            #inds=[s for s in cols if filt in s]
            inds=np.where([filt in s for s in cols])[0]
            P=np.array(prms[inds],dtype='float')

            ynew=self.model.evaluate(xnew, P)
            newtable=Table([xnew+x.min(), ynew, [filt]*len(xnew)], names=labels)
            output=vstack((output, newtable))
        return output



    def run_emcee(self, d, obj, save_output, chain_directory,  n_walkers, n_steps, walker_spread, burn, starting_point, seed=-1):
        """
        Runs emcee on all the filter bands of a given light curve, fitting the model to each one and extracting the best fitting parameters.

        Parameters
        ----------
        d : Dataset object
            Dataset
        obj : str
            Object name
        save_output : bool
            Whether or not to save the intermediate output
        chain_directory : str
            Where to save the chains
        n_walkers : int
            emcee parameter - number of walkers to use
        n_steps : int
            emcee parameter - total number of steps
        walker_spread : float
            emcee parameter - standard deviation of distribution of starting points of walkers
        burn : int
            emcee parameter - length of burn-in
        starting_point : None or array-like
            Starting points of parameters

        Returns
        -------
        astropy.table.Table
            Best fitting parameters (at the maximum posterior)
        """
        def get_params(starting_point, obj, filt):
            #Helper function to get parameters from the features astropy table
            X=starting_point[starting_point['Object']==obj]
            cols=X.columns
            inds=[s for s in cols if filt in s]
            P=X[inds]
            P=np.array([P[c] for c in P.columns]).flatten()
            return P

        lc=d.data[obj]
        filts=np.unique(lc['filter'])

        if(seed!=-1):
            np.random.seed(seed)

        n_params=len(self.model.param_names)

        #err_plus=[pname+'_err+' for pname in self.model.param_names]
        #err_minus=[pname+'_err-' for pname in self.model.param_names]
        labels=['Object']
        for f in d.filter_set:
            pams=self.model.param_names
            for p in pams:
                labels.append(f+'-'+p)

        output=Table(names=labels, dtype=['U32']+['f']*(len(labels)-1))

        t1=time.time()
        row=[obj]
        for f in d.filter_set:
            if f in filts:
                #This is pretty specific to current setup
                chain_name=os.path.join(self.chain_directory, '%s-%s-%s-' %(obj.split('.')[0], f, self.model_name))

                x, y, yerr=np.array(lc['mjd'][lc['filter']==f]), np.array(lc['flux'][lc['filter']==f]), np.array(lc['flux_error'][lc['filter']==f])


                if starting_point is None:
                    #Initialise randomly in parameter space
                    iniparams=np.random(n_params)*(self.model.upper_limit-self.model.lower_limit)+self.model.lower_limit
                else:
                    #A starting point from a least squares run can be given as an astropy table
                    iniparams=get_params(starting_point, obj, f)

                pos = [iniparams + walker_spread*np.randn(n_params) for i in range(n_walkers)]

                sampler = emcee.EnsembleSampler(n_walkers, n_params, self.lnprob_emcee, args=(x, y, yerr))
                pos, prob, state = sampler.run_mcmc(pos, burn) #Remove burn-in
                sampler.reset()
                pos, prob, state = sampler.run_mcmc(pos, n_steps)

                samples = sampler.flatchain
                lnpost=sampler.flatlnprobability

                if save_output:
                    np.savetxt(chain_directory+'emcee_chain_%s_%s_%s' %(self.model_name, f, (str)(obj)), np.column_stack((samples, lnpost)))
                #Maximum posterior params
                ind=lnpost.argmax()
                best_params=samples[ind, :]

                #Expects first the parameters, then -sigma then +sigma
                row+=best_params
            else:
                row+=[0]*len(self.model.param_names) #I'm not sure if it makes the most sense to fill in missing values with zeroes...
        output.add_row(row)

        print ('Time per filter', (time.time()-t1)/len(d.filter_set))
        return output


    def lnprob_emcee(self, params, x, y, yerr):
        """
        Likelihood function for emcee

        Parameters
        ----------
        params
        x
        y
        yerr

        Returns
        -------

        """
        #Uniform prior. Directly compares arrays
        if (np.any(params>self.model.upper_limit)) or (np.any(params<self.model.upper_limit)):
            return -np.inf
        else:
            ynew=self.model.evaluate(x, params)
            chi2=np.sum((y-ynew)*(y-ynew)/yerr/yerr)
            return -chi2/2.


class WaveletFeatures(Features):
    """
    Uses wavelets to decompose the data and then reduces dimensionality of the feature space using PCA.
    """

    def __init__(self, wavelet='sym2', ngp=100, **kwargs):
        """
        Initialises the pywt wavelet object and sets the maximum depth for deconstruction.

        Parameters
        ----------
        wavelet : str, optional
            String for which wavelet family to use.
        ngp : int, optional
            Number of points on the Gaussian process curve
        level : int, optional
            The maximum depth for wavelet deconstruction. If not provided, will use the maximum depth possible
            given the number of points in the Gaussian process curve.
        """
        Features.__init__(self)

        self.wav=pywt.Wavelet(wavelet)
        self.ngp=ngp #Number of points to use on the Gaussian process curve
        self.wavelet_list=pywt.wavelist() #All possible families

        if wavelet not in self.wavelet_list:
            print ('Wavelet not recognised in pywt')
            sys.exit()

        #If the user does not specify a level of depth for the wavelet, automatically calculate it
        if 'level' in kwargs:
            self.mlev=kwargs['level']
        else:
            self.mlev=pywt.swt_max_level(self.ngp)


    def extract_features(self, d, initheta=[500, 20], save_output=False, output_root='features', nprocesses=24, restart='none', gp_algo='george', xmin=None, xmax=None, recompute_pca=True, pca_path=None):
        """
        Applies a wavelet transform followed by PCA dimensionality reduction to extract wavelet coefficients as features.

        Parameters
        ----------
        d : Dataset object
            Dataset
        initheta: list-like, optional
            Initial values for theta parameters. These should be roughly the scale length in the y & x directions.
        save_output : bool, optional
            Whether or not to save the output
        output_root : str, optional
            Output directory
        nprocesses : int, optional
            Number of processors to use for parallelisation (shared memory only)
        restart : str, optional
            Either 'none' to start from scratch, 'gp' to restart from saved Gaussian processes, or 'wavelet' to
            restart from saved wavelet decompositions (will look in output_root for the previously saved outputs).
        log : bool, optional
            Whether or not to take the logarithm of the final PCA components. Recommended setting is False (legacy code).

        Returns
        -------
        astropy.table.Table
            Table of features (first column object names, the rest are the PCA coefficient values)
        """

        if save_output and not os.path.exists(output_root):
            print("No output directory found; creating output root directory :\n{}".format(output_root))
            subprocess.call(['mkdir', output_root])
        if xmin is None:
            xmin=0
        if xmax is None:
            xmax=d.get_max_length()

        if restart=='wavelet':
            wavout, waveout_err=self.restart_from_wavelets(d, output_root)
        else:
            if restart=='gp':
                self.restart_from_gp(d, output_root)
            else:
                compute_gps(d, self.ngp, xmin, xmax, initheta, output_root, nprocesses, gp_algo=gp_algo, save_output=save_output)

            wavout, waveout_err=self.extract_wavelets(d, self.wav, self.mlev,  nprocesses, save_output, output_root)
        self.features,vals,vec,mn,s=self.extract_pca(d.object_names.copy(), wavout, recompute_pca=recompute_pca, pca_path=pca_path, output_root=output_root)

        #Save the PCA information
        self.PCA_eigenvals = vals
        self.PCA_eigenvectors=vec
        self.PCA_mean=mn

        return self.features


    def fit_sn(self, lc, comps, vec,  mn, xmin, xmax, filter_set, waveUni=0):
        """
        Fits a single object using previously run PCA components. Performs the full inverse wavelet transform.

        Parameters
        ----------
        lc : astropy.table.Table
            Light curve
        comps : astropy.table.Table
            The PCA coefficients for each object (i.e. the astropy table of wavelet features from by extract_features).
        vec : array-like
            PCA component vectors as array (each column is a vector, ordered from most to least significant)
        mn : array-like
            Mean vector
        xmin : float
            The minimum on the x axis (as defined for the original GP decomposition)
        xmax : float
            The maximum on the x axis (as defined for the original GP decomposition)
        filter_set : list-like
            The full set of filters of the original dataset

        Returns
        -------
        astropy.table.Table
            Fitted light curve
        """

        obj=lc.meta['name']
        filts=np.unique(lc['filter'])
        #The PCA will have been done over the full coefficient set, across all filters
        if waveUni==0: # tweak
            try:
                pca_comps=comps[comps['Object']==obj]
            except KeyError:
                print ('No feature set found for', obj)
                return None

            new_comps=np.array([pca_comps[c] for c in pca_comps.columns[1:]]).flatten()
            number_comp=len(new_comps)
            eigs=vec[:, :number_comp]

            coeffs=np.array(np.dot(new_comps, eigs.T)+mn).flatten()

        n=self.mlev*2*self.ngp
        xnew=np.linspace(xmin, xmax, self.ngp)
        output=[]
        for i in range(len(filter_set)):
            if filter_set[i] in filts:
                if waveUni==0:
                    filt_coeffs=coeffs[i*n:(i+1)*n]
                    filt_coeffs=filt_coeffs.reshape(self.mlev, 2, self.ngp, order='C')
                else: # tweak things
                    ifFil = comps['filter'] == filter_set[i]
                    filt_coeffs = (( np.array(comps[ifFil]['cA2']), np.array(comps[ifFil]['cD2']) ),
                                   ( np.array(comps[ifFil]['cA1']), np.array(comps[ifFil]['cD1']) ))

                ynew=self.iswt(filt_coeffs, self.wav)

                newtable=Table([xnew, ynew, [filter_set[i]]*self.ngp], names=['mjd', 'flux', 'filter'], dtype=['f', 'f', 'U32'])
                if len(output)==0:
                    output=newtable
                else:
                    output=vstack((output, newtable))
        return output


    def restart_from_gp(self, d, output_root):
        """
        Allows the restarted of the feature extraction process from previously saved Gaussian Process curves.

        Parameters
        ----------
        d : Dataset object
            The same dataset (object) on which the previous GP analysis was performed.
        output_root : str
            Location of GP objects
        """

        print ('Restarting from stored Gaussian Processes...')
        for obj in d.object_names:
            fname=os.path.join(output_root, 'gp_train_'+obj) # currently it is only working for the train GPs
            try:
                tab=Table.read(fname, format='ascii')
                d.models[obj]=tab
            except:
                try:
                    tab=Table.read(fname, format='fits')
                    d.models[obj]=tab
                except IOError:
                    print ('IOError, file ',fname, 'does not exist.')

    def restart_from_wavelets(self, d, output_root):
        """
        Allows the restarted of the feature extraction process from previously saved wavelet decompositions. This
        allows you to quickly try different dimensionality reduction (e.g. PCA) algorithms on the wavelets.

        Parameters
        ----------
        d : Dataset object
            The same dataset (object) on which the previous wavelet analysis was performed.
        output_root : str
            Location of previously decomposed wavelet coefficients

        Returns
        -------
        wavout : array
            A numpy array of the wavelet coefficients where each row is an object and each column a different coefficient
        wavout_err :  array
            A similar numpy array storing the (assuming Gaussian) error on each coefficient.
        """
        print ('Restarting from stored wavelets...')
        nfilts=len(d.filter_set)
        wavout=np.zeros([len(d.object_names), self.ngp*2*self.mlev*nfilts]) #This is just a very big array holding coefficients in memory
        wavout_err=np.zeros([len(d.object_names), self.ngp*2*self.mlev*nfilts])

        for i in range(len(d.object_names)):
            obj=d.object_names[i]
            fname=os.path.join(output_root, 'wavelet_'+obj)
            try:
                # out=Table.read(fname, format='ascii')
                out=Table.read(fname, format='fits')
                cols=out.colnames[:-1]
                n=self.ngp*2*self.mlev
                for j in range(nfilts): # I think I can do this in a more clear/ easy to understand way
                    x=out[out['filter']==d.filter_set[j]] # select the filter
                    coeffs=x[cols[:self.mlev*2]] # select the coeeficients ['cA2', 'cD2', 'cA1', 'cD1'] of that filter
                    coeffs_err=x[cols[self.mlev*2:]]
                    newcoeffs=np.array([coeffs[c] for c in coeffs.columns]).T # (np.shape(newcoeffs) = 100, 4)
                    newcoeffs_err=np.array([coeffs_err[c] for c in coeffs_err.columns]).T
                    wavout[i, j*n:(j+1)*n]=newcoeffs.flatten('F') # [cA2 cD2 cA1 cD1]
                    wavout_err[i, j*n:(j+1)*n]=newcoeffs_err.flatten('F')

            except IOError:
                print ('IOError, file ',fname, 'does not exist.')

        return wavout, wavout_err


    def wavelet_decomp(self, lc, wav, mlev):
        """Perform a wavelet decomposition on a single light curve.

        Parameters
        ----------
        lc : astropy.table.Table
            Light curve
        wav : str or swt.Wavelet object
            Which wavelet family to use
        mlev : int
            Max depth

        Returns
        -------
        astropy.table.Table
            Decomposed coefficients in each filter.
        """

        filters=np.unique(lc['filter'])
        ngp=len(lc['flux'][lc['filter']==filters[0]])
        #Store the output in another astropy table
        output=0
        for fil in filters:
            y=lc['flux'][lc['filter']==fil]
            err=lc['flux_error'][lc['filter']==fil]
            coeffs=np.array(pywt.swt(y, wav, level=mlev))
            coeffs_err=np.array(pywt.swt(err, wav, level=mlev)) #This actual gives a slight overestimate of the error

            #Create the column names (follows pywt convention)
            labels=[]
            for i in range(len(coeffs)):
                labels.append('cA%d' %(len(coeffs)-i))
                labels.append('cD%d' %(len(coeffs)-i))

            #For the erors
            err_labels=[]
            for i in range(len(labels)):
                err_labels.append(labels[i]+'_err')
            npoints=len(coeffs[0, 0, :])
            c=coeffs.reshape(mlev*2, npoints).T
            c_err=coeffs_err.reshape(mlev*2, npoints).T
            newtable1=Table(c, names=labels)
            newtable2=Table(c_err, names=err_labels)
            joined_table=hstack([newtable1, newtable2])
            #Add the filters
            joined_table['filter']=[fil]*npoints

            if output==0:
                output=joined_table
            else:
                output=vstack((output, joined_table))

        return output

    def extract_wavelets(self, d, wav, mlev, nprocesses, save_output, output_root):
        """Perform wavelet decomposition on all objects in dataset. Output is stored as astropy table for each object.

        Parameters
        ----------
        d : Dataset object
            Dataset
        wav : str or swt.Wavelet object
            Which wavelet family to use
        mlev : int
            Max depth
        nprocesses : int, optional
            Number of processors to use for parallelisation (shared memory only)
        save_output : bool, optional
            Whether or not to save the output
        output_root : str, optional
         Output directory

        Returns
        -------
        wavout : array
            A numpy array of the wavelet coefficients where each row is an object and each column a different coefficient
        wavout_err :  array
            A numpy array storing the (assuming Gaussian) error on each coefficient.
        """

        print ('Performing wavelet decomposition')

        nfilts=len(d.filter_set)
        wavout=np.zeros([len(d.object_names), self.ngp*2*mlev*nfilts]) #This is just a big array holding coefficients in memory
        wavout_err=np.zeros([len(d.object_names), self.ngp*2*mlev*nfilts])
        t1=time.time()
        for i in range(len(d.object_names)):
            obj=d.object_names[i]
            lc=d.models[obj]
            out= self.wavelet_decomp(lc, wav, mlev)
            if save_output:
                # out.write(os.path.join(output_root, 'wavelet_'+obj), format='ascii')
                out.write(os.path.join(output_root, 'wavelet_'+obj), format='fits',overwrite=True)
            #We go by filter, then by set of coefficients
            cols=out.colnames[:-1]
            n=self.ngp*2*mlev
            filts=np.unique(lc['filter'])
            for j in range(nfilts):
                if d.filter_set[j] in filts:
                    x=out[out['filter']==d.filter_set[j]]
                    coeffs=x[cols[:mlev*2]]
                    coeffs_err=x[cols[mlev*2:]]
                    newcoeffs=np.array([coeffs[c] for c in coeffs.columns]).T
                    newcoeffs_err=np.array([coeffs_err[c] for c in coeffs_err.columns]).T
                    wavout[i, j*n:(j+1)*n]=newcoeffs.flatten('F')
                    wavout_err[i, j*n:(j+1)*n]=newcoeffs_err.flatten('F')
        print ('Time for wavelet decomposition', time.time()-t1)

        return wavout, wavout_err



    @staticmethod
    def get_svd(X):
        """Obtain Singular Value Decomposition of X, such that X =  U SDiag VT

        Parameters
        ----------
        X : `np.ndarray`
            Reduced Data Matrix that is centered and normalized of
            shape (Nsamps, Nfeats)

        Returns
        -------
        U : `np.ndarray`
            Left Singular Matrix of shape (Nsamps, min(Nsamps, Nfeats))
        SDiag : `np.ndarray`
            Singular values in an array of shape (,min(Nsamps, Nfeats))
        VT : `np.ndarray`
            Transpose of Right Singular Matrix of shape
            (min(Nfeats, Nsamps), Nfeats).

        """
        return np.linalg.svd(X, full_matrices=False)

    def get_pca_eigendecomposition(self, data_matrix, number_comp=None, tol=0.999,
                               normalize_variance=False):
        """Perform Principal Component Analysis using an eigendecomposition

        Parameters
        ----------
        data_matrix : `np.ndarray` of shape (Nsamps, Nfeats)
            Data Matrix
        number_comp : int, defaults to `None`
            Number of components of PCA to keep. If `None`
            gets determined from a tolerance level.
        tol: `np.float`
            tolerance level above which the explained variance must be
            to determine the number of principal components number_comp to keep.
            Only used if `number_comp` is `None`
        normalize_variance : Bool, defaults to `False`
            If `True` pass to `normalize_variance` method so that the features
            are scaled to have unit variance.

        Returns
        -------
        vecs : `np.ndarray` of shape (Nsamps, number_comp)
            `number_comp` PCA basis vectors
        Z : `np.ndarray`
            Components of the vectors forming the data matrix in the PCA bases of shape (Nsamps, number_comps)
        M : `np.ndarray`
            Means of the features of the data matrix over the samples, should have shape (Nfeats,) 
        s : `np.ndarray`
            scalings used to rescale X so that the variance of each feature in
            X is 1. Should have shape (Nfeats, ) or be `None`
        vals : `np.ndarray` of size number_comp
            The highest `number_comp` eigenvalues of the covariance matrix in
            descending order

        Notes
        -----
        normalize_variance defaults to False. Please read notes in
        `normalize_datamatrix` on `normalize_variance`.
        """
        # We are dealing with data matrix of shape (Nsamps, Nfeats)
        err_msg = 'data_matrix input to svd function expected to be 2D'
        assert len(data_matrix.shape) == 2, err_msg  # Sanity check

        # perform eigendecomposition on covariance

        X, M, s = self.normalize_datamatrix(data_matrix,
                                            normalize_variance=normalize_variance)

        # This is the same as np.dot(D.T, D) / (N-1) if D is centered
        cov = np.dot(X.T, X)

        # Symmetric, numpy method gives these in ascending order of eigenvalues
        # Change to descending order
        vals, vecs = np.linalg.eigh(cov)
        vals = vals[::-1]
        vecs = vecs[:, ::-1]

        # Components in the principal component basis.
        Z = np.dot(X, vecs[:, :number_comp])

        return vecs[:, :number_comp], Z, M, s, vals[:number_comp]

    def get_pca_svd(self, data_matrix, number_comp=None, tol=0.999,
                normalize_variance=False):
        """Perform Principal Component Analysis of `data_matrix` using Singular Value Decomposition.

        Parameters
        ----------
        data_matrix : `np.ndarray`
            Data Matrix
        number_comp : int, defaults to `None`
            Number of components of PCA to keep. If `None`
            gets determined from a tolerance level.
        tol: `np.float`
            tolerance level above which the explained variance must be
            to determine the number of principal components number_comp to keep.
            Only used if `number_comp` is `None`
        normalize_variance : Bool, defaults to `False`
            If `True` pass to `normalize_variance` method so that the features
            are scaled to have unit variance.

        Returns
        -------
        V : `np.ndarray`
            Right Singular Matrix, with shape (Nsamps, min(`number_comp`, Nfeats))
        Z : `np.ndarray` 
            Components of the vectors forming the data matrix in the PCA bases 
            of shape (Nsamps, `number_comp`)
        M : `np.ndarray`
            Means of the features of the data matrix over the samples, should have shape (Nfeats,) 
        s : `np.ndarray`
            scalings used to rescale X so that the variance of each feature in
            X is 1. Should have shape (Nfeats, ) or be `None`
        eigenvalues : `np.ndarray`
            eigenvalues corresponding to the retained components in descending
            order. Only as many as the number of components kept. Of size
            `number_comp`

        Notes
        -----
        `normalize_variance defaults` to False. Please read notes in
        `normalize_datamatrix` on `normalize_variance`.
        """
        # We are dealing with data matrix of shape (Nsamps, Nfeats)
        err_msg = 'data_matrix input to svd function has wrong shape'
        assert len(data_matrix.shape) == 2, err_msg # Sanity check

        # perform SVD on normalized Data Matrix
        X, M, s = self.normalize_datamatrix(data_matrix,
                                            normalize_variance=normalize_variance)
        U, sDiag, VT =  self.get_svd(X)
<<<<<<< HEAD
        ## ts = time.time()
        ## print('Took {} secs for svd'.format(- te + ts))
        ## print('U shape is ', U.shape)
        assert len(U.shape) == 2

        # eigenvals in descending order
        vals = sDiag * sDiag # shape = (nsamples, nsamples)
=======
        err_msg = 'Left singular matrix expected to be 2D'
        assert len(U.shape) == 2, err_msg # Sanity check
>>>>>>> 6111b22e

        # eigenvalues in descending order
        eigenvalues = sDiag * sDiag

        # Find number of components to keep
        if number_comp is None:
            assert isinstance(tol, np.float) # sanity check (eg. not arrays)
            number_comp = self.number_comps_for_tolerance(eigenvalues, tol=tol)
        else:
            assert isinstance(number_comp, np.int) # sanity check

        # Coefficients of Data in basis of Principal Components
        Z = np.dot(U[:, :number_comp], np.diag(sDiag[:number_comp]))

        return VT.T[:, :number_comp], Z, M, s, eigenvalues[:number_comp]

    @staticmethod
    def normalize_datamatrix(D, normalize_variance=True):
        """Normalize data matrix for Singular Value Decomposition (SVD) or
        computing covariance.

        This does X = (D - mean(D))/sqrt(N - 1), where N is len(D). D is assumed
        to have shape (Nsamps, Nfeats) while M has shape (1, Nfeats) and
        X has shape (Nsamps, Nfeats). If `normalize_variance` is `True`, X is
        further rescaled to have unit variance.

        Parameters
        -----------
        D : `np.ndarray`
            Data Matrix of shape (Nsamps, Nfeats)
        normalize_variance: Bool, defaults to True
            If True, transform features so that each feature has variance
            of 1.

        Returns
        -------
        X : `np.ndarray`
            normalized and centered data matrix X. Should have shape (Nsamps, Nfeats)
        M : `np.ndarray`
            Means of the features of the data matrix over the samples, should have shape (Nfeats,) 
        s : `np.ndarray`
            scalings used to rescale X so that the variance of each feature in
            X is 1. Should have shape (Nfeats, ) or be `None`

        Notes
        ----
        The option of normalizing variances has been retained for consisitency
        with previous methods and various ML resources which suggest this may
        help in balancing cases where the variances of different features vary
        a lot. In a few tests we have done with specific datasets, we have not
        seen benefits in doing this.
        """
        # We are dealing with data matrix of shape (Nsamps, Nfeats)
        err_msg = 'data_matrix expected to be 2D'
        assert len(D.shape) == 2, err_msg # Sanity check

        M =  D.mean(axis=0)
        N = len(D)
        X = (D - M) / np.sqrt(N - 1)

        s  = None
        if normalize_variance:
            s = np.sqrt(np.sum(X**2, axis=0))
            X /= s

        return X, M, s

    @staticmethod
    def number_comps_for_tolerance(vals, tol=.99):
        """
        Determine the minimum number of Principal Components required to
        adequately describe the dataset.

        Parameters
        ----------
        vals : `np.ndarray`
            eigenvalues (ordered largest to smallest)
        tol : np.float, defaults to 0.99
            The fraction of total eigenvalues or variance that must be
            explained

        Returns
        -------
        int
            The required number of coefficients to retain the requested amount of "information".

        Notes
        -----
        This method should exactly reproduce the method `best_coeffs`

        """
        tot = np.sum(vals)
        c = np.cumsum(vals) / tot
        # To match prev code that invoked break on >= rather than <
        return c[c<tol].size + 1

    @staticmethod
    def best_coeffs(vals, tol=.99):
        """
        Determine the minimum number of PCA components required to adequately describe the dataset.

        Parameters
        ----------
        vals : list-like
            List of eigenvalues (ordered largest to smallest)
        tol : float, optional
            How much 'energy' or information must be retained in the dataset.

        Returns
        -------
        int
            The required number of coefficients to retain the requested amount of "information".

        """
        tot=np.sum(vals)
        tot2=0
        for i in range(len(vals)):
            tot2+=vals[i]
            if tot2>=tol*tot:
                print('The tolerance is '+str(tol)+' and currently it has '+str(tot2/tot))
                return i+1 # the 1st component has index 0
                break

        print ("No dimensionality reduction achieved. All components of the PCA are required.")
        return -1

    def project_pca(self, X, eig_vec):
        """
        Project a vector onto a PCA axis (i.e. transform data to PCA space).

        Parameters
        ----------
        X : array
            Vector of original data (for one object).
        eig_vec : array
            Array of eigenvectors, first column most significant.

        Returns
        -------
        array
            Coefficients of eigen vectors

        """
        A=np.linalg.lstsq(np.mat(eig_vec), np.mat(X).T)[0].flatten()
        return np.array(A)

    def read_pca(self, pca_path):
        if pca_path is None:
            print('If you want me to use a precomputed PCA, you need to provide a path from where I can read it in.')
            #TODO: throw an error
        if not os.path.exists(pca_path):
            print('Invalid path!')
            #TODO: throw an error
        print('Reading in PCA frame from %s ...'%pca_path)
        vals=np.load(os.path.join(pca_path,'PCA_vals.npy'))
        vec=np.load(os.path.join(pca_path,'PCA_vec.npy'))
        mn=np.load(os.path.join(pca_path,'PCA_mean.npy'))
        return vals, vec, mn

    def _pca(self, data_matrix, number_comp, tol, normalize_variance, method):
        """
        Parameters
        ----------
        data_matrix : `np.ndarray`
            Data Matrix

        number_comp : int, defaults to `None`
            Number of components of PCA to keep. If `None`
            gets determined from a tolerance level.
        tol: `np.float`
            tolerance level above which the explained variance must be
            to determine the number of principal components number_comp to keep.
            Only used if `number_comp` is `None`
        normalize_variance : Bool
            If `True` pass to `normalize_variance` method so that the features
            are scaled to have unit variance.
        method : {'svd'| 'eigendecomposition'}
        
        Notes
        -----
        normalize_variance defaults to False. Please read notes in
        `normalize_datamatrix` on `normalize_variance`.
        """
        if method == 'svd':
            return self.get_pca_svd(data_matrix, number_comp, tol, normalize_variance)
        elif method == 'eigendecomposition':
            return self.get_pca_eigendecomposition(data_matrix, number_comp, tol,
                                               normalize_variance)

    @staticmethod
    def reconstruct_datamatrix_lossy(Z, vec, M=None, s=None):
        """
        Reconstruct (lossily) the original Data Matrix from the data compressed
        by Principal Component Analysis.
        ie. the coefficients of the eigenvectors to represent the data.

        Parameters
        ----------
        Z : `np.ndarray`
            Array of coefficients of the Principal Component Vectors of the
            Normalized Data Matrix. Must have shape (Nsamps, number_comp)
        vec : `np.ndarray`
            Array with normalized retained eigenvectors as columns. Has shape
            (Nfeats, number_comp)
        M : `np.ndarray`, defaults to `None`
            Matrix subtracted from original Data Matrix to center it.
            Must have shape (Nfeats, ). If `None`, M is assumed to be 0
        s : `np.ndarry` 
            scale factor applied to normalize data matrix so that each feature
            vector has variance 1. Must have shape (Nfeats, ) or be `None`
        Returns
        -------
        D : `np.ndarray` 
            Reconstructed un-normalized data matrix of shape (Nsamps, Nfeats)
            that was compressed via PCA
        """
        # Go to the space of normalized data
        Nsamps, number_comps_ = Z.shape
        Nfeats, number_comps = vec.shape

        # While we have enough information to create a zero matrix of the right
        # shape, we will avoid using the memory.
        if M is not None:
            Nfeats_ = M.size
            assert Nfeats == Nfeats_  # Sanity check

        if s is not None:
            assert s.shape == (Nfeats,) # Sanity check

        # Sometimes Z may be made an array from an `astropy.table.Table`,
        # with different data types. In this case, the array will be an
        # `np.recarray` which will show number_comps_ = 1, even though the shape
        # is different. This could also happen if the `object_names` are
        # not removed. However, to do the matrix multiplication below, this
        # has to be fixed.

        assert number_comps_ == number_comps # Sanity check

        X = np.dot(Z, vec.T)

        if s is not None:
            X *= s

        # De-normalize the datamatrix
        D = X * np.sqrt(len(X) - 1)

        if M is not None:
            D += M

        return D

    def extract_pca(self, object_names, wavout, recompute_pca=True,
                    method='svd', number_comp=None, tol=0.999, pca_path=None,
                    save_output=False, output_root=None,
                    normalize_variance=False):
        """
        Obtain Principal Components from wavelets using Principal Component Analysis.

        Parameters
        ----------
        object_names : list-like
            Object names corresponding to each row of the wavelet coefficient array.
        wavout : array
            Wavelet coefficient array, each row corresponds to an object, each column is a coefficient.
        recompute_pca : Bool, default to `True`
            If `True`, calculate the PCA, `False` should require a valid `pca_path` to read
            pca information from
        method: {'svd'|'eigendecomposition'|None} , defaults to `svd`
            strings to pick the SVD or eigenDecompostition method. Ignored if
            `recompute_PCA` is `True`, and may be `None` in that case. `svd`
            invokes the `get_pca_svd` method, while `eigenDecomposition` invokes
            the `get_pca_eigendecomposition` method.
        number_comp: int, defaults to `None`
            Number of components of PCA kept for analysis. If `None`, determined
            internally from `tol` instead.
        tol: float, defaults to 0.99
            fraction of variance that must be explained by retained PCA components.
            To override this and use `number_comp` directly, tol should be set to `None`.
        normalize_variance : Bool, defaults to `False`
            If `True` pass to `normalize_variance` method so that the features
            are scaled to have unit variance.

        Returns
        -------
        wavs :`astropy.table.Table`
            table containing PCA features.
        vals : `np.ndarray`
            array of eigenvalues in the descending orders, keeping only
            retained components
        vec : `np.ndarray`
            array of shape (Nfeat, Ncomp) whose columns are the
            eigenvectors of the covariance matrix.
        M : `np.ndarray`
            Means of the features of the data matrix over the samples, should have shape (Nfeats,) 
        s : `np.ndarray`
            scalings used to rescale X so that the variance of each feature in
            X is 1. Should have shape (Nfeats, ) or be `None`

        Notes
        -----
        normalize_variance defaults to False. Please read notes in
        `normalize_datamatrix` on `normalize_variance`.
        """
        object_names = np.asarray(object_names)
        assert object_names.shape == (wavout.shape[0],) # Sanity check
        # This is necessary for the creation of `Table` objnames, as shapes must match

        t1 = time.time()

        if recompute_pca:
            method = method.lower()
            if method not in ('svd', 'eigendecomposition'):
                    raise NotImplementedError('PCA method not implemented')

            print("OUTPUT ROOT: {}\n".format(output_root))
            print ('Running PCA...')

            # PCA on the data matrix wavout after centering
            vec, comps, M, s, vals = self._pca(wavout, number_comp=number_comp, tol=tol,
                                               method=method,
                                               normalize_variance=normalize_variance)

            # Get number_comp if run determined by tol, ie. number_comp is `None`
            if number_comp is None:
                number_comp = vals.size
        else:
            # We need to add some reading to make it consistent with new code
            vals, vec, mn = self.read_pca(pca_path)
            M = mn


            #Actually fit the components
            tolerance = tol
            number_comp = self.best_coeffs(vals, tol=tolerance)
            eigs = vec[:, :number_comp]
            print('Number of components used is '+str(number_comp))
            comps = np.zeros([len(wavout), number_comp])

            for i in range(len(wavout)):
                if i%100 == 0:
                    print('I am still here!! i ='+str(i))
                coeffs = wavout[i]
                a = self.project_pca(coeffs-mn, eigs)
                comps[i] = a
            print('finish projecting PCA')

        # Now reformat the components as a table
        labels = ['C%d' %i for i in range(number_comp)]
        wavs = Table(comps, names=labels)
        objnames = Table(object_names.reshape(len(object_names), 1),
                         names=['Object'])
        wavs = hstack((objnames, wavs))
        print('Time for PCA', time.time() - t1)

        if save_output:
            # We need to change the output to make it consistent with new code
            np.save(os.path.join(output_root,'eigenvalues_{}.npy'.format(ncomp)),vals)
            np.save(os.path.join(output_root,'eigenvectors_{}.npy'.format(ncomp)),vec)
            np.save(os.path.join(output_root,'comps_{}.npy'.format(ncomp)),comps)
            np.save(os.path.join(output_root,'means_{}.npy'.format(ncomp)),M)

        return wavs, vals, vec, M, s

    def iswt(self, coefficients, wavelet):
        """
        Performs inverse wavelet transform.
        M. G. Marino to complement pyWavelets' swt.

        Parameters
        ----------
        coefficients : array
            approx and detail coefficients, arranged in level value
            exactly as output from swt:
            e.g. [(cA1, cD1), (cA2, cD2), ..., (cAn, cDn)]
        wavelet : str or swt.Wavelet
            Either the name of a wavelet or a Wavelet object

        Returns
        -------
        array
            The inverse transformed array
        """
        output = coefficients[0][0].copy() # Avoid modification of input data

        #num_levels, equivalent to the decomposition level, n
        num_levels = len(coefficients)
        for j in range(num_levels,0,-1):
            step_size = int(2**(j-1))
            last_index = step_size
            _, cD = coefficients[num_levels - j]
            for first in range(last_index): # 0 to last_index - 1

                # Getting the indices that we will transform
                indices = np.arange(first, len(cD), step_size)

                # select the even indices
                even_indices = indices[0::2]
                # select the odd indices
                odd_indices = indices[1::2]

                # perform the inverse dwt on the selected indices,
                # making sure to use periodic boundary conditions
                x1 = pywt.idwt(output[even_indices], cD[even_indices], wavelet, 'per')
                x2 = pywt.idwt(output[odd_indices], cD[odd_indices], wavelet, 'per')

                # perform a circular shift right
                x2 = np.roll(x2, 1)

                # average and insert into the correct indices
                output[indices] = (x1 + x2)/2.

        return output<|MERGE_RESOLUTION|>--- conflicted
+++ resolved
@@ -1657,7 +1657,6 @@
         X, M, s = self.normalize_datamatrix(data_matrix,
                                             normalize_variance=normalize_variance)
         U, sDiag, VT =  self.get_svd(X)
-<<<<<<< HEAD
         ## ts = time.time()
         ## print('Took {} secs for svd'.format(- te + ts))
         ## print('U shape is ', U.shape)
@@ -1665,10 +1664,6 @@
 
         # eigenvals in descending order
         vals = sDiag * sDiag # shape = (nsamples, nsamples)
-=======
-        err_msg = 'Left singular matrix expected to be 2D'
-        assert len(U.shape) == 2, err_msg # Sanity check
->>>>>>> 6111b22e
 
         # eigenvalues in descending order
         eigenvalues = sDiag * sDiag
