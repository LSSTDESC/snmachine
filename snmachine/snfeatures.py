"""
Module for feature extraction on supernova light curves.
"""

from __future__ import division, print_function
import numpy as np
from . import parametric_models
import sys, pywt, time, subprocess, os, sncosmo
from scipy.interpolate import interp1d
import george
from astropy.table import Table, vstack, hstack, join
from multiprocessing import Pool
from functools import partial
from scipy import stats
import scipy.optimize as op
from iminuit import Minuit, describe
import traceback
import pickle

<<<<<<< HEAD
# try:
#     import pymultinest
#     from pymultinest.analyse import Analyzer
#     has_multinest=True
# except ImportError:
#     has_multinest=False
=======
try:
    import pymultinest
    from pymultinest.analyse import Analyzer
    has_multinest=True
except ImportError:
    has_multinest=False
>>>>>>> fc75825c

try:
    import emcee
    has_emcee=True
except ImportError:
    has_emcee=False

try:
    import george
    has_george=True
except ImportError:
    has_george=False

try:
    from gapp import dgp
    has_gapp=True
except ImportError:
    has_gapp=False

def _GP(obj, d, ngp, xmin, xmax, initheta, save_output, output_root, gpalgo='george',return_gp=False):
    """
    Fit a Gaussian process curve at specific evenly spaced points along a light curve.

    Parameters
    ----------
    obj : str
        Name of the object
    d : Dataset-like object
        Dataset
    ngp : int
        Number of points to evaluate Gaussian Process at
    xmin : float
        Minimim time to evaluate at
    xmax : float
        Maximum time to evaluate at
    initheta : list-like
        Initial values for theta parameters. These should be roughly the scale length in the y & x directions.
    save_output : bool
        Whether or not to save the output
    output_root : str
        Output directory
    gpalgo : str
        which gp package is used for the Gaussian Process Regression, GaPP or george
    return_gp : bool, optional
        do we return the mean, or the mean and a dict of the fitted GPs

    Returns
    -------
    astropy.table.Table
        Table with evaluated Gaussian process curve and errors

    """

    print(obj)
    if gpalgo=='gapp' and not has_gapp:
        print('No GP module gapp. Defaulting to george instead.')
        gpalgo='george'
    sys.stdout.flush()
    lc=d.data[obj]
    filters=np.unique(lc['filter'])
    #Store the output in another astropy table
    output=[]
    gpdict={}
    for fil in d.filter_set:
        if fil in filters:
            x=lc['mjd'][lc['filter']==fil]
            y=lc['flux'][lc['filter']==fil]
            err=lc['flux_error'][lc['filter']==fil]
            sys.stdout = open(os.devnull, "w")
            if gpalgo=='gapp':
                sys.stdout = open(os.devnull, "w")
                g=dgp.DGaussianProcess(x, y, err, cXstar=(xmin, xmax, ngp))
                sys.stdout=sys.__stdout__
                rec, theta=g.gp(theta=initheta)
            elif gpalgo=='george':
                # Define the objective function (negative log-likelihood in this case).
                def nll(p):
                    g.set_parameter_vector(p)
                    ll = g.log_likelihood(y, quiet=True)
                    return -ll if np.isfinite(ll) else 1e25

                # And the gradient of the objective function.
                def grad_nll(p):
                    g.set_parameter_vector(p)
                    return -g.grad_log_likelihood(y, quiet=True)

      #          sys.stdout = open(os.devnull, "w")
                g=george.GP(initheta[0]**2*george.kernels.ExpSquaredKernel(metric=initheta[1]**2))
                g.compute(x,err)
                p0 = g.get_parameter_vector()
                results = op.minimize(nll, p0, jac=grad_nll, method="L-BFGS-B")
                g.set_parameter_vector(results.x)
       #         sys.stdout=sys.__stdout__
                xstar=np.linspace(xmin,xmax,ngp)
                mu,cov=g.predict(y,xstar)
                std=np.sqrt(np.diag(cov))
                rec=np.column_stack((xstar,mu,std))
            gpdict[fil]=g
        else:
            rec=np.zeros([ngp, 3])
        newtable=Table([rec[:, 0], rec[:, 1], rec[:, 2], [fil]*ngp], names=['mjd', 'flux', 'flux_error', 'filter'])
        if len(output)==0:
            output=newtable
        else:
            output=vstack((output, newtable))
    if save_output=='gp' or save_output=='all':
        output.write(os.path.join(output_root, 'gp_'+obj), format='ascii')
<<<<<<< HEAD
    return output
=======
    if return_gp:
        return output,gpdict
    else:
        return output
>>>>>>> fc75825c



def _run_leastsq(obj, d, model, n_attempts, seed=-1):
    """
    Minimises the chi2 on all the filter bands of a given light curve, fitting the model to each one and extracting
    the best fitting parameters

    Parameters
    ----------
    obj : str
        Object name
    d : Dataset
        Dataset object
    model : parametric model object
        Parametric model
    n_attempts : int
        We run this multiple times to try to avoid local minima and take the best fitting values.

    Returns
    -------
    astropy.table.Table
        Table of best fitting parameters for all filters

    """
    lc=d.data[obj]
    filts=np.unique(lc['filter'])

    n_params=len(model.param_names)

    #How many times to keep trying to fit each object to obtain a good fit (defined as reduced chi2 of less than 2)
    if n_attempts<1:
        n_attempts=1

    labels=['Object']
    for f in d.filter_set:
        pams=model.param_names
        for p in pams:
            labels.append(f+'-'+p)
    output=Table(names=labels, dtype=['U32']+['f']*(len(labels)-1))

    if seed!=-1:
        np.random.seed(seed)

    t1=time.time()
    row=[obj]
    for f in d.filter_set:
        if f in filts:
            x=np.array(lc['mjd'][lc['filter']==f])
            y=np.array(lc['flux'][lc['filter']==f])
            err=np.array(lc['flux_error'][lc['filter']==f])

            def mini_func(*params):
                #This function changes with each object so is necessary to redefine (since you can't pass arguments through Minuit)
                for i in range(len(params)):
                    p=params[i]
                    if p<model.limits[model.param_names[i]][0] or p>model.limits[model.param_names[i]][1]:
                        return np.inf
                ynew=model.evaluate(x, params)
                chi2=np.sum((y-ynew)*(y-ynew)/err/err)
                return chi2

            #For the sake of speed, we stop as soon as we get to reduced chi2<2, failing that we use the
            #best fit found so far
            fmin=np.inf
            min_params=[]

            for i in range(n_attempts):
                if i==0:
                    #Try the default starting point
                    input_args=model.initial.copy()
                else:
                    #Pick a new, random starting point
                    input_args={}
                    for p in model.param_names:
                        val=np.random.uniform(model.limits[p][0], model.limits[p][1])
                        input_args[p]=val
                for p in model.param_names:
                    input_args['limit_'+p]=model.limits[p]

                m=Minuit(mini_func, pedantic=False, print_level=0,forced_parameters=model.param_names, **input_args)

                m.migrad()
                parm=[]
                for p in model.param_names:
                    parm.append(m.values[p])

                rchi2=m.fval/len(x)
                if rchi2<2:
                    fmin=m.fval
                    min_params=parm
                    break
                elif m.fval<fmin:
                    fmin=m.fval
                    min_params=parm

            outfl=open('out', 'a')
            outfl.write('%s\t%s\t%f\t%d\n' %(obj, f, fmin/len(x), i))
            outfl.close()
            row+=min_params
        else:
            row+=[0]*len(model.param_names) #Fill missing values with zeros
    output.add_row(row)
    #print 'Time per filter', (time.time()-t1)/4
    return output





def _run_multinest(obj, d, model, chain_directory,  nlp, convert_to_binary, n_iter, restart=False, seed=-1):
    """
    Runs multinest on all the filter bands of a given light curve, fitting the model to each one and
    extracting the best fitting parameters.

    Parameters
    ----------
    obj : str
        Object name
    d : Dataset
        Dataset object
    model : parametric model object
        Parametric model
    chain_directory : str
        Path to where the output files go
    nlp : int
        Number of live points
    convert_to_binary : bool
        Whether or not to convert the ascii output files to binary
    n_iter : int
        Maximum number of iterations
    restart : bool
        Whether to restart from existing chain files.

    Returns
    -------
    astropy.table.Table
        Table of best fitting parameters and their errors for all filters

    """

    try:
        def prior_multinest(cube, ndim, nparams):
            """Prior function specifically for multinest. This would be called for one filter, for one object.
            @param cube A ctypes pointer to the parameter cube (actually just the current parameter values).
            @param ndim Number of dimensions
            @param nparams Number of parameters. Usually the same as ndim unless you have unsampled (e.g. calculated) parameters. These
            are assumed to be the first (ndim-nparams) parameters.
            """
            up=model.upper_limit
            low=model.lower_limit

            for i in range(nparams):
                cube[i]=cube[i]*(up[i]-low[i])+low[i]
            return cube


        lc=d.data[obj]
        filts=np.unique(lc['filter'])

        n_params=len(model.param_names)

        #err_plus=[pname+'_err+' for pname in self.model.param_names]
        #err_minus=[pname+'_err-' for pname in self.model.param_names]
        labels=['Object']
        for f in d.filter_set:
            pams=model.param_names
            for p in pams:
                labels.append(f+'-'+p)

        output=Table(names=labels, dtype=['U32']+['f']*(len(labels)-1))


        row=[obj]
        for f in d.filter_set:
            t1=time.time()
            if f in filts:
                #current values for x,y and err are set each time multinest is called
                x, y, err=np.column_stack((lc['mjd'][lc['filter']==f], lc['flux'][lc['filter']==f], lc['flux_error'][lc['filter']==f])).T

                def loglike_multinest(cube, ndim, nparams):
                    """Loglikelihood function specifically for multinest. This would be called for one filter, for one object.
                    @param cube A ctypes pointer to the parameter cube (actually just the current parameter values).
                    @param ndim Number of dimensions
                    @param nparams Number of parameters. Usually the same as ndim unless you have unsampled (e.g. calculated) parameters. These
                    are assumed to be the first (ndim-nparams) parameters.
                    """
                    params=np.zeros(nparams)
                    #This is the only obvious way to convert a ctypes pointer to a numpy array
                    for i in range(nparams):
                        params[i]=cube[i]
                    #params=[ 26.97634888,   45.13123322,    2.59183478,    0.12057552,    7.65392637]
                    ynew=model.evaluate(x, params)

                    chi2=np.sum(((y-ynew)*(y-ynew))/err/err)
                    #print 'likelihood', -chi2/2.
                    return -chi2/2.

                chain_name=os.path.join(chain_directory, '%s-%s-%s-' %(obj.split('.')[0], f, model.model_name))

                if not restart or not os.path.exists(chain_name+'stats.dat'):
                    #Gives the ability to restart from existing chains if they exist
                    pymultinest.run(loglike_multinest, prior_multinest, n_params, importance_nested_sampling = False, init_MPI=False,
                    resume = False, verbose = False, sampling_efficiency = 'parameter', n_live_points = nlp, outputfiles_basename=chain_name,
                    multimodal=False, max_iter=n_iter, seed=seed)

                #An=Analyzer(n_params, chain_name)
                #best_params=An.get_best_fit()['parameters']

#                chain=np.loadtxt(chain_name+'.txt')
#                best_params=np.median(chain, axis=0)[2:]
                best_params=get_MAP(chain_name)

                if convert_to_binary and not restart:
                    s='%s-%s-%s-' %(obj.split('.')[0], f, model.model_name)
                    ext=['ev.dat', 'phys_live.points', 'live.points', '.txt', 'post_equal_weights.dat'] #These are the files we can convert
                    for e in ext:
                        infile=os.path.join(chain_directory,'%s-%s-%s-%s' %(obj.split('.')[0], f, model.model_name, e))
                        outfile=infile+'.npy'
                        try:
                            x=np.loadtxt(infile)
                            np.save(outfile, x)
                            os.system('rm %s' %infile)
                        except:
                            print ('ERROR reading file', infile)
                            print ('File unconverted')
    #            stats=An.get_stats()['marginals']
    #            sig_upper=[stats[p]['1sigma'][1]-best_params[p] for p in range(len(stats))]
    #            sig_lower=[best_params[p]-stats[p]['1sigma'][0] for p in range(len(stats))]
    #            best=best_params+sig_lower+sig_upper
                #Expects first the parameters, then -sigma then +sigma

                row+=best_params
            else:
                row+=[0]*len(model.param_names) #I'm not sure if it makes the most sense to fill in missing values with zeroes...
            #print 'Time for object', obj, 'filter', f,':', (time.time()-t1)
            np.savetxt(os.path.join(chain_directory,'%s-%s-%s-.time' %(obj.split('.')[0], f, model.model_name)), [time.time()-t1])

        output.add_row(row)

        return output

    except:
        #Sometimes things just break
        print ('ERROR in', obj)
        print (sys.exc_info()[0])
        print (sys.exc_info()[1])
        traceback.print_tb(sys.exc_info()[2])

        return None




def _run_leastsq_templates(obj, d, model_name, use_redshift, bounds, seed=-1):
    """
    Fit template-based supernova models using least squares.

    Parameters
    ----------
    obj : str
        Object name
    d : Dataset
        Dataset object
    model_name : str
        Name of model to use (to be passed to sncosmo)
    use_redshift : bool
        Whether or not to use provided redshift information
    bounds : dict
        Bounds on parameters

    Returns
    -------
    astropy.table.Table
        Table of best fitting parameters
    """

    lc=d.data[obj]

    if model_name=='mlcs2k2':
        dust=sncosmo.CCM89Dust()
        model=sncosmo.Model(model_name,effects=[dust],effect_names=['host'], effect_frames=['rest'])
    else:
        model=sncosmo.Model(model_name)


    #labels=['Object']+model.param_names+['Chisq']
    #output=Table(names=labels, dtype=['S32']+['f']*(len(model.param_names))+['f'])
    labels = ['Object'] + model.param_names
    output=Table(names=labels, dtype=['U32']+['f']*(len(model.param_names)))

    t1=time.time()
    row=[obj]

    if use_redshift:
        model.set(z=lc.meta['z'])
        prms=model.param_names
        prms=prms[1:]
        bnds=bounds.copy()
        bnds.pop('z', None)
        res, fitted_model=sncosmo.fit_lc(lc, model, vparam_names=prms,
            bounds=bnds, minsnr=0)
    else:
        res, fitted_model=sncosmo.fit_lc(lc, model, vparam_names=model.param_names,
            bounds=bounds, minsnr=0)
    best=res['parameters']
    best=best.tolist()
    row+=best
    #row+=[res['chisq']]

    output.add_row(row)

    return output


def _run_multinest_templates(obj, d, model_name, bounds, chain_directory='./',  nlp=1000, convert_to_binary=True, use_redshift=False, short_name='', restart=False, seed=-1):
    """

    Fit template-based supernova models using multinest.

    Parameters
    ----------
    obj : str
        Object name
    d : Dataset
        Dataset object
    model_name : str
        Name of model to use (to be passed to sncosmo)
    use_redshift : bool
        Whether or not to use provided redshift information
    bounds : dict
        Bounds on parameters

    Returns
    -------
    astropy.table.Table
        Table of best fitting parameters

    Parameters
    ----------
    obj : str
        Object name
    d : Dataset
        Dataset object
    model_name : str
        Name of model to use (to be passed to sncosmo)
    bounds : dict
        Bounds on parameters
    chain_directory : str
        Path to output directory for chains
    nlp : int
        Number of live points
    convert_to_binary : bool
        Whether or not to convert ascii Multinest files to binary
    use_redshift : bool
        Whether or not to use provided redshift information
    short_name : str
        A shorter name for the chains (to overcome Multinest's character limitation)
    restart : bool
        Whether or not to restart from existing chains

    Returns
    -------
    array-like
        List of best-fitting parameters
    """
    try:
        def prior_multinest(cube, ndim, nparams):
            """Prior function specifically for multinest. This would be called for one filter, for one object.
            @param cube A ctypes pointer to the parameter cube (actually just the current parameter values).
            @param ndim Number of dimensions
            @param nparams Number of parameters. Usually the same as ndim unless you have unsampled (e.g. calculated) parameters. These
            are assumed to be the first (ndim-nparams) parameters.
            """

            params=model.param_names
            if use_redshift:
                params=params[1:]
            for i in range(ndim):
                p=params[i]
                cube[i]=cube[i]*(bounds[p][1]-bounds[p][0])+bounds[p][0]

            return cube

        def loglike_multinest(cube, ndim, nparams):
            """Loglikelihood function specifically for multinest. This would be called for one filter, for one object.
            @param cube A ctypes pointer to the parameter cube (actually just the current parameter values).
            @param ndim Number of dimensions
            @param nparams Number of parameters. Usually the same as ndim unless you have unsampled (e.g. calculated) parameters. These
            are assumed to be the first (ndim-nparams) parameters.
            """
            dic = {}
            # This is the only obvious way to convert a ctypes pointer to a numpy array
            params = model.param_names
            if use_redshift:
                params = params[1:]
                dic['z'] = lc.meta['z']
            for i in range(nparams):
                dic[params[i]] = cube[i]

            model.set(**dic)
            chi2 = 0
            for filt in filts:
                yfit = model.bandflux(filt, X[filt], zp=27.5, zpsys='ab')
                chi2 += np.sum(((Y[filt] - yfit) / E[filt]) ** 2)
            return -chi2 / 2.

        lc=d.data[obj]
        filts=np.unique(lc['filter'])
        if model_name=='mlcs2k2':
            dust=sncosmo.CCM89Dust()
            model=sncosmo.Model(model_name,effects=[dust],effect_names=['host'], effect_frames=['rest'])
        else:
            model=sncosmo.Model(model_name)

        n_params=len(model.param_names)

        #err_plus=[pname+'_err+' for pname in self.model.param_names]
        #err_minus=[pname+'_err-' for pname in self.model.param_names]
        labels=['Object']+model.param_names

        t1=time.time()

        #Convert the astropy table to numpy array outside the likelihood function to avoid repeated calls
        X={}
        Y={}
        E={}
        for filt in filts:
            x, y, err=np.column_stack((lc['mjd'][lc['filter']==filt], lc['flux'][lc['filter']==filt], lc['flux_error'][lc['filter']==filt])).T
            X[filt]=x
            Y[filt]=y
            E[filt]=err



        chain_name=os.path.join(chain_directory, '%s-%s-' %(obj.split('.')[0], short_name))

        if use_redshift:
            ndim=len(model.param_names)-1
        else:
            ndim=len(model.param_names)


        if not restart or not os.path.exists(chain_name+'stats.dat'):
            pymultinest.run(loglike_multinest, prior_multinest, ndim, importance_nested_sampling = False, init_MPI=False,
            resume = False, verbose = False, sampling_efficiency = 'parameter', n_live_points = nlp, outputfiles_basename=chain_name,
            multimodal=False, seed=seed)

        best_params=get_MAP(chain_name)

        if use_redshift:
            best_params=[lc.meta['z']]+best_params


        if convert_to_binary and not restart:
            s='%s-%s-' %(obj.split('.')[0], short_name)
            ext=['ev.dat', 'phys_live.points', 'live.points', '.txt', 'post_equal_weights.dat'] #These are the files we can convert
            for e in ext:
                infile=os.path.join(chain_directory,'%s-%s-%s' %(obj.split('.')[0], short_name,  e))
                outfile=infile+'.npy'
                x=np.loadtxt(infile)
                np.save(outfile, x)
                os.system('rm %s' %infile)


        np.savetxt(os.path.join(chain_directory,'%s-%s-.time' %(obj.split('.')[0], short_name)), [time.time()-t1])

        return np.array(best_params)

    except:
        #Sometimes things just break
        print ('ERROR in', obj)
        print (sys.exc_info()[0])
        print (sys.exc_info()[1])
        traceback.print_tb(sys.exc_info()[2])

        return None


def output_time(tm):
    """
    Simple function to output the time nicely formatted.

    Parameters
    ----------
    tm : Input time in seconds.
    """

    hrs = tm / (60 * 60)
    mins = tm / 60
    secs = tm
    if hrs >= 1:
        out = '%.2f hours' % (hrs)
    elif mins >= 1:
        out = '%.2f minutes' % (mins)
    else:
        out = '%.2f seconds' % (secs)
    print ('Time taken is', out)


def get_MAP(chain_name):
    """
    Read maximum posterior parameters from a stats file of multinest.

    Parameters
    ----------
    chain_name : str
        Root for the chain files

    Returns
    -------
    list-like
        Best-fitting parameters

    """
    stats_file = chain_name + 'stats.dat'
    fl = open(stats_file, 'r')
    lines = fl.readlines()
    stats = []
    ind = [i for i in range(len(lines)) if 'MAP' in lines[i]][0]
    params = [float(l.split()[1]) for l in lines[ind + 2:]]
    return params

class Features:
    """Base class to define basic functionality for extracting features from supernova datasets. Users are not
    restricted to inheriting from this class, but any Features class must contain the functions extract_features
    and fit_sn.
    """
    def __init__(self):
        self.p_limit=0.05 #At what point to we suggest a model has been a bad fit.

    def extract_features(self):
        pass

    def fit_sn(self):
        pass

    def goodness_of_fit(self, d):
        """
        Test (for any feature set) how well the reconstruction from the features fits each of the objects in the dataset.

        Parameters
        ----------
        d : Dataset
            Dataset object.

        Returns
        -------
        astropy.table.Table
            Table with the reduced Chi2 for each object
        """
        if len(d.models)==0:
            print ('Call Dataset.set_models first.')
            return None
        filts=np.unique(d.data[d.object_names[0]]['filter'])
        filts=np.array(filts).tolist()
        rcs=Table(names=['Object']+filts, dtype=['U32']+['float64']*len(filts)) #Reduced chi2
        for obj in d.object_names:
            #Go through each filter
            chi2=[]
            lc=d.data[obj]
            mod=d.models[obj]
            for filt in filts:
                l=lc[lc['filter']==filt]
                m=mod[mod['filter']==filt]
                x=l['mjd']
                y=l['flux']
                e=l['flux_error']
                xmod=m['mjd']
                ymod=m['flux']
                #Interpolate
                fit=interp1d(xmod, ymod)
                yfit=fit(x)
                chi2.append(sum((yfit-y)**2/e**2)/(len(x)-1))
            rcs.add_row([obj]+chi2)

        return rcs

    def posterior_predictor(self, lc, nparams, chi2):
        """
        Computes posterior predictive p-value to see if the model fits sufficient well.
        ***UNTESTED***

        Parameters
        ----------
        lc : astropy.table.Table
            Light curve
        nparams : int
            The number of parameters in the model. For the wavelets, this will be the number of PCA coefficients. For the parametric
            models, this will be the number parameters per model multiplied by the number of filters. For the template models, this is simply the number
            of parameters in the model.
        chi2 : array-like
            An array of chi2 values for each set of parameter space in the parameter samples. This is easy to obtain as -2*loglikelihood output
            from a multinest or mcmc chain. For features such as the wavelets, this will have to be separately calculated by drawing thousands of curves
            consistent with the coefficients and their errors and then computing the chi2.

        Returns
        -------
        float
            The posterior predictive p-value. If this number is too close to 0 or 1 it implies the model is a poor fit.

        """

        #Count the number of data points over all filters.
        ndata=len(lc['mjd'])
        dof=ndata-nparams-1

        if dof<=0:
            dof=1
        chi2_limit=stats.chi2.ppf(1-self.p_limit, dof)
        print (chi2_limit)
        print (chi2.min(), chi2.max())
        chi2=np.sort(chi2)
        p_value=np.count_nonzero(chi2>chi2_limit)/len(chi2)

        if p_value>self.p_limit:
            print ('Model fit unsatisfactory, p value=', p_value)
        return p_value

    def convert_astropy_array(self, tab):
        """
        Convenience function to convert an astropy table (floats only) into a numpy array.
        """
        out_array= np.array([tab[c] for c in tab.columns]).T
        return out_array


class TemplateFeatures(Features):
    """
    Calls sncosmo to fit a variety of templates to the data. The number of features will depend on the templates
    chosen (e.g. salt2, nugent2p etc.)
    """
    def __init__(self, model=['Ia'], sampler='leastsq',lsst_bands=False,lsst_dir='../lsst_bands/'):
        """
        To initialise, provide a list of models to fit for (defaults to salt2 Ia templates).

        Parameters
        ----------
        model : list-like, optional
            List of models. In theory you can fit Ia and non-Ia models and use all those as features. So far only tested with SALT2.
        sampler : str, optional
            A choice of 'mcmc', which uses the emcee sampler, or 'nested' or 'leastsq' (default).
        lsst_bands : bool, optional
            Whether or not the LSST bands are required. Only need for LSST simulations to register bands with sncosmo.
        lsst_dir : str, optional
            Directory where LSST bands are stored.
        """

        Features.__init__(self)
        if lsst_bands:
            self.registerBands(lsst_dir,prefix='approxLSST_',suffix='_total.dat')
        self.model_names=model
        self.templates={'Ia':'salt2-extended','salt2':'salt2-extended', 'mlcs2k2':'mlcs2k2', 'II':'nugent-sn2n','IIn':'nugent-sn2n','IIp':'nugent-sn2p', 'IIl':'nugent-sn2l',
        'Ibc':'nugent-sn1bc',  'Ib':'nugent-sn1bc',  'Ic':'nugent-sn1bc'}
        self.short_names={'Ia':'salt2', 'mlcs2k2':'mlcs'} #Short names because of limitations in Multinest
        if sampler=='nested':
            try:
                import pymultinest
            except ImportError:
                print ('Nested sampling selected but pymultinest is not installed. Defaulting to least squares.')
                sampler='leastsq'
        elif sampler=='mcmc':
            try:
                import emcee
            except ImportError:
                print ('MCMC sampling selected but emcee is not installed. Defaulting to least squares.')
                sampler='leastsq'

        self.sampler=sampler
        self.bounds={'salt2-extended':{'z':(0.01, 1.5), 't0':(-100,100),'x0':(-1e-3, 1e-3), 'x1':(-3, 3), 'c':(-0.5, 0.5)},
                    'mlcs2k2':{'z':(0.01, 1.5), 't0':(-100,100), 'amplitude':(0, 1e-17), 'delta':(-1.0,1.8),'hostebv':(0, 1),'hostr_v':(-7.0, 7.0)},
                    'nugent-sn2n':{'z':(0.01, 1.5)},
                    'nugent-sn2p':{'z':(0.01, 1.5)},
                    'nugent-sn2l':{'z':(0.01, 1.5)},
                    'nugent-sn1bc':{'z':(0.01, 1.5)}}

    def extract_features(self, d, save_chains=False, chain_directory='chains', use_redshift=False, nprocesses=1, restart=False, seed=-1):
        """
        Extract template features for a dataset.

        Parameters
        ----------
        d : Dataset object
            Dataset
        save_chains : bool
            Whether or not to save the intermediate output (if Bayesian inference is used instead of least squares)
        chain_directory : str
            Where to save the chains
        use_redshift : bool
            Whether or not to use provided redshift when fitting objects
        nprocesses : int, optional
            Number of processors to use for parallelisation (shared memory only)
        restart : bool
            Whether or not to restart from multinest chains

        Returns
        -------
        astropy.table.Table
            Table of fitted model parameters.

        """
        subprocess.call(['mkdir', chain_directory])
        print ('Fitting templates using', self.sampler, '...')
        all_output=[]
        t1=time.time()
        for mod_name in self.model_names:
            if mod_name=='mlcs2k2':
                dust=sncosmo.CCM89Dust()
                self.model=sncosmo.Model(self.templates[mod_name],effects=[dust],effect_names=['host'], effect_frames=['rest'])
            else:
                self.model=sncosmo.Model(self.templates[mod_name])
            params=['['+mod_name+']'+pname for pname in self.model.param_names]
            # err_plus=[pname+'_err+' for pname in params]
            # err_minus=[pname+'_err-' for pname in params]
            labels = ['Object'] + params
            # if self.sampler=='mcmc':
            #     labels=['Object']+params
            # elif self.sampler=='nested':
            #     labels=['Object']+params
            # else:
            #     labels=['Object']+params+['Chisq']

            #output=Table(names=labels, dtype=['S32']+['f']*(len(labels)-1))
            output = Table(names=labels, dtype=['U32'] + ['f'] * (len(labels) - 1))

            k=0
            if nprocesses<2:
                for obj in d.object_names:
                    if k%100==0:
                        print (k, 'objects fitted')
                    lc=d.data[obj]

                    if self.sampler=='mcmc':
                        if seed!=-1:
                            np.random.seed(seed)
                        res, fitted_model = sncosmo.mcmc_lc(lc, self.model,  self.model.param_names, bounds=self.bounds[self.templates[mod_name]], nwalkers=20, nsamples=1500, nburn=300)
                        chain=res.samples
                        if save_chains:
                            tab=Table(chain, names=self.model.param_names)
                            tab.write(os.path.join(chain_directory, obj.split('.')[0]+'_emcee_'+mod_name), format='ascii')
                        best=res['parameters'].flatten('F').tolist()
                    elif self.sampler=='nested':
                        best=_run_multinest_templates(obj, d, self.templates[mod_name], self.bounds[self.templates[mod_name]], chain_directory=chain_directory,
                        nlp=1000, convert_to_binary=False, use_redshift=use_redshift, short_name=self.short_names[mod_name], restart=restart, seed=seed)
                        best=best.tolist()
                    elif self.sampler=='leastsq':
                        if use_redshift:
                            self.model.set(z=lc.meta['z'])
                            prms=self.model.param_names
                            prms=prms[1:]
                            bnds=self.bounds[self.templates[mod_name]].copy()
                            bnds.pop('z', None)
                            res, fitted_model=sncosmo.fit_lc(lc, self.model, vparam_names=prms,
                                bounds=bnds, minsnr=0)
                        else:

                            res, fitted_model=sncosmo.fit_lc(lc, self.model, vparam_names=self.model.param_names,
                                bounds=self.bounds[self.templates[mod_name]], minsnr=0)
                        best=res['parameters'].flatten('F').tolist()#+[res['chisq']]
                    row=[obj]+best
                    output.add_row(row)
                    k+=1
                if len(all_output)==0:
                    all_output=output
                else:
                    all_output=join(all_output, output)

            else:
                if self.sampler=='leastsq':
                    p=Pool(nprocesses, maxtasksperchild=1)
                    partial_func=partial(_run_leastsq_templates, d=d, model_name=self.templates[mod_name], use_redshift=use_redshift, bounds=self.bounds[self.templates[mod_name]])
                    out=p.map(partial_func, d.object_names)
                    output=out[0]
                    for i in range(1, len(out)):
                        output=vstack((output, out[i]))
                    if len(all_output)==0:
                        all_output=output
                    else:
                        all_output=vstack((all_output, output))
                elif self.sampler=='nested':
                    p=Pool(nprocesses, maxtasksperchild=1)
                    partial_func=partial(_run_multinest_templates, d=d, model_name=self.templates[mod_name], bounds=self.bounds[self.templates[mod_name]],
                    chain_directory=chain_directory, nlp=1000, convert_to_binary=True, use_redshift=use_redshift, short_name=self.short_names[mod_name], restart=restart, seed=seed)
                    out=p.map(partial_func, d.object_names)

                    for i in range(len(out)):
                        output.add_row([d.object_names[i]]+out[i].tolist())
                    if len(all_output)==0:
                        all_output=output
                    else:
                        all_output=vstack((all_output, output))

        print (len(all_output), 'objects fitted')
        output_time(time.time()-t1)
        return all_output


    def fit_sn(self, lc, features):
        """
        Fits the chosen template model to a given light curve.

        Parameters
        ----------
        lc : astropy.table.Table
            Light curve
        features : astropy.table.Table
            Model parameters

        Returns
        -------
        astropy.table.Table
            Fitted light curve
        """
        obj=lc.meta['name']
        tab=features[features['Object']==obj]
        params=np.array([tab[c] for c in tab.columns[1:]]).flatten()

        if len(params)==0:
            print ('No feature set found for', obj)
            return None

        model_name=self.templates[self.model_names[0]]
        if model_name=='mlcs2k2':
            dust=sncosmo.CCM89Dust()
            model=sncosmo.Model(model_name,effects=[dust],effect_names=['host'], effect_frames=['rest'])
        else:
            model=sncosmo.Model(model_name)

        param_dict={}
        for i in range(len(model.param_names)):
            param_dict[model.param_names[i]]=params[i]
        model.set(**param_dict)

        filts=np.unique(lc['filter'])
        labels=['mjd', 'flux', 'filter']
        output=Table(names=labels, dtype=['f', 'f', 'U32'],  meta={'name':obj})
        for filt in filts:
            x=lc['mjd'][lc['filter']==filt]
            xnew=np.linspace(0, x.max()-x.min(), 100)
            P=params

            ynew=model.bandflux(filt, xnew, zp=27.5, zpsys='ab')

            newtable=Table([xnew+x.min(), ynew, [filt]*len(xnew)], names=labels)
            #newtable=Table([x, ynew, [filt]*len(x)], names=labels)
            output=vstack((output, newtable))
        return output

    def registerBands(self, dirname, prefix=None, suffix=None):
        """Register LSST bandpasses with sncosmo.
           Courtesy of Rahul Biswas"""
        bands = ['u', 'g', 'r', 'i', 'z', 'y']
        for band in bands:
            fname = os.path.join(dirname, prefix + band + suffix)
            data = np.loadtxt(fname)
            bp = sncosmo.Bandpass(wave=data[:, 0], trans=data[:, 1], name='lsst'+band)
            sncosmo.registry.register(bp, force=True)

class ParametricFeatures(Features):
    """
    Fits a few options of generalised, parametric models to the data.
    """

    def __init__(self, model_choice, sampler='leastsq', limits=None):
        """
        Initialisation

        Parameters
        ----------
        model_choice : str
            Which parametric model to use
        sampler : str, optional
            Choice of 'mcmc' (requires emcee), 'nested' (requires pymultinest) or 'leastsq'
        limits : dict, optional
            Parameter bounds if something other than the default is needed.
        """

        Features.__init__(self)

        self.model_choices={'newling':parametric_models.NewlingModel, 'karpenka':parametric_models.KarpenkaModel}

        try:
            self.model_name=model_choice #Used for labelling output files
            if limits is not None:
                self.model=self.model_choices[model_choice](limits=limits)
            else:
                self.model=self.model_choices[model_choice]()
        except KeyError:
            print ('Your selected model is not in the parametric_models package. Either choose an existing model,  or implement a new one in that package.')
            print ('Make sure any new models are included in the model_choices dictionary in the ParametricFeatures class.')
            sys.exit()

        if sampler=='nested' and not has_multinest:
            print ('Nested sampling selected but pymultinest is not installed. Defaulting to least squares.')
            sampler='leastsq'

        elif sampler=='mcmc' and not has_emcee:
            print ('MCMC sampling selected but emcee is not installed. Defaulting to least squares.')
            sampler='leastsq'

        self.sampler=sampler



    def extract_features(self, d, chain_directory='chains', save_output=True, n_attempts=20, nprocesses=1, n_walkers=100,
    n_steps=500, walker_spread=0.1, burn=50, nlp=1000, starting_point=None, convert_to_binary=True, n_iter=0, restart=False, seed=-1):
        """
        Fit parametric models and return best-fitting parameters as features.

        Parameters
        ----------
        d : Dataset object
            Dataset
        chain_directory : str
            Where to save the chains
        save_output : bool
            Whether or not to save the intermediate output (if Bayesian inference is used instead of least squares)
        n_attempts : int
            Allow the minimiser to start in new random locations if the fit is bad. Put n_attempts=1 to fit only once
            with the default starting position.
        nprocesses : int, optional
            Number of processors to use for parallelisation (shared memory only)
        n_walkers : int
            emcee parameter - number of walkers to use
        n_steps : int
            emcee parameter - total number of steps
        walker_spread : float
            emcee parameter - standard deviation of distribution of starting points of walkers
        burn : int
            emcee parameter - length of burn-in
        nlp : int
            multinest parameter - number of live points
        starting_point : None or array-like
            Starting points of parameters for leastsq or emcee
        convert_to_binary : bool
            multinest parameter - whether or not to convert ascii output files to binary
        n_iter : int
            leastsq parameter - number of iterations to avoid local minima
        restart : bool
            Whether or not t restart from existing multinest chains

        Returns
        -------
        astropy.table.Table
            Best-fitting parameters

        """
        subprocess.call(['mkdir', chain_directory])
        self.chain_directory=chain_directory
        t1=time.time()
        output=[]

        #obj=d.object_names[0]
        if nprocesses<2:
            k=0
            for obj in d.object_names:
                if k%100==0:
                    print (k, 'objects fitted')
                if self.sampler=='leastsq':
                    newtable=_run_leastsq(obj, d, self.model, n_attempts, seed=seed)
                elif self.sampler=='mcmc':
                    if(seed!=-1):
                        np.random.seed(seed)
                    newtable=self.run_emcee(d, obj, save_output, chain_directory,   n_walkers, n_steps, walker_spread, burn, starting_point)
                else:
                    newtable=_run_multinest(obj, d, self.model, chain_directory, nlp, convert_to_binary, n_iter, restart, seed=seed)

                if len(output)==0:
                    output=newtable
                else:
                    output=vstack((output, newtable))
                k+=1
        else:
            if self.sampler=='leastsq':
                p=Pool(nprocesses, maxtasksperchild=1)
                partial_func=partial(_run_leastsq, d=d, model=self.model,  n_attempts=n_attempts, seed=seed)
                out=p.map(partial_func, d.object_names)
                output=out[0]
                for i in range(1, len(out)):
                    output=vstack((output, out[i]))
            elif self.sampler=='nested':
                p=Pool(nprocesses, maxtasksperchild=1)
                partial_func=partial(_run_multinest, d=d, model=self.model,chain_directory=chain_directory,
                nlp=nlp, convert_to_binary=convert_to_binary, n_iter=n_iter, restart=restart, seed=seed)
                #Pool starts a number of threads, all of which may try to tackle all of the data. Better to take it in chunks
                output=[]
                k=0
                objs=d.object_names
                while k<len(objs):
                    objs_subset=objs[k:k+nprocesses]
                    out=p.map(partial_func, objs_subset)
                    for i in range(0, len(out)):
                        if out[i]==None:
                            print ('Fitting failed for', objs_subset[i])
                        else:
                            if len(output)==0:
                                output=out[i]
                            else:
                                output=vstack((output, out[i]))
                    k+=len(objs_subset)
        print (len(output), 'objects fitted')
        output_time(time.time()-t1)
        return output


    def fit_sn(self, lc, features):
        """
        Fits the chosen parametric model to a given light curve.

        Parameters
        ----------
        lc : astropy.table.Table
            Light curve
        features : astropy.table.Table
            Model parameters

        Returns
        -------
        astropy.table.Table
            Fitted light curve
        """
        obj=lc.meta['name']
        params=features[features['Object']==obj]

        if len(params)==0:
            print ('No feature set found for', obj)
            return None

        filts=np.unique(lc['filter'])
        labels=['mjd', 'flux', 'filter']
        output=Table(names=labels, dtype=['f', 'f', 'U32'],  meta={'name':obj})
        cols=params.columns[1:]
        prms=np.array([params[c] for c in cols])
        for filt in filts:
            x=lc['mjd'][lc['filter']==filt]
            xnew=np.linspace(0, x.max()-x.min(), 100)

            #inds=[s for s in cols if filt in s]
            inds=np.where([filt in s for s in cols])[0]
            P=np.array(prms[inds],dtype='float')

            ynew=self.model.evaluate(xnew, P)
            newtable=Table([xnew+x.min(), ynew, [filt]*len(xnew)], names=labels)
            output=vstack((output, newtable))
        return output



    def run_emcee(self, d, obj, save_output, chain_directory,  n_walkers, n_steps, walker_spread, burn, starting_point, seed=-1):
        """
        Runs emcee on all the filter bands of a given light curve, fitting the model to each one and extracting the best fitting parameters.

        Parameters
        ----------
        d : Dataset object
            Dataset
        obj : str
            Object name
        save_output : bool
            Whether or not to save the intermediate output
        chain_directory : str
            Where to save the chains
        n_walkers : int
            emcee parameter - number of walkers to use
        n_steps : int
            emcee parameter - total number of steps
        walker_spread : float
            emcee parameter - standard deviation of distribution of starting points of walkers
        burn : int
            emcee parameter - length of burn-in
        starting_point : None or array-like
            Starting points of parameters

        Returns
        -------
        astropy.table.Table
            Best fitting parameters (at the maximum posterior)
        """
        def get_params(starting_point, obj, filt):
            #Helper function to get parameters from the features astropy table
            X=starting_point[starting_point['Object']==obj]
            cols=X.columns
            inds=[s for s in cols if filt in s]
            P=X[inds]
            P=np.array([P[c] for c in P.columns]).flatten()
            return P

        lc=d.data[obj]
        filts=np.unique(lc['filter'])

        if(seed!=-1):
            np.random.seed(seed)

        n_params=len(self.model.param_names)

        #err_plus=[pname+'_err+' for pname in self.model.param_names]
        #err_minus=[pname+'_err-' for pname in self.model.param_names]
        labels=['Object']
        for f in d.filter_set:
            pams=self.model.param_names
            for p in pams:
                labels.append(f+'-'+p)

        output=Table(names=labels, dtype=['U32']+['f']*(len(labels)-1))

        t1=time.time()
        row=[obj]
        for f in d.filter_set:
            if f in filts:
                #This is pretty specific to current setup
                chain_name=os.path.join(self.chain_directory, '%s-%s-%s-' %(obj.split('.')[0], f, self.model_name))

                x, y, yerr=np.array(lc['mjd'][lc['filter']==f]), np.array(lc['flux'][lc['filter']==f]), np.array(lc['flux_error'][lc['filter']==f])


                if starting_point is None:
                    #Initialise randomly in parameter space
                    iniparams=np.random(n_params)*(self.model.upper_limit-self.model.lower_limit)+self.model.lower_limit
                else:
                    #A starting point from a least squares run can be given as an astropy table
                    iniparams=get_params(starting_point, obj, f)

                pos = [iniparams + walker_spread*np.randn(n_params) for i in range(n_walkers)]

                sampler = emcee.EnsembleSampler(n_walkers, n_params, self.lnprob_emcee, args=(x, y, yerr))
                pos, prob, state = sampler.run_mcmc(pos, burn) #Remove burn-in
                sampler.reset()
                pos, prob, state = sampler.run_mcmc(pos, n_steps)

                samples = sampler.flatchain
                lnpost=sampler.flatlnprobability

                if save_output:
                    np.savetxt(chain_directory+'emcee_chain_%s_%s_%s' %(self.model_name, f, (str)(obj)), np.column_stack((samples, lnpost)))
                #Maximum posterior params
                ind=lnpost.argmax()
                best_params=samples[ind, :]

                #Expects first the parameters, then -sigma then +sigma
                row+=best_params
            else:
                row+=[0]*len(self.model.param_names) #I'm not sure if it makes the most sense to fill in missing values with zeroes...
        output.add_row(row)

        print ('Time per filter', (time.time()-t1)/len(d.filter_set))
        return output


    def lnprob_emcee(self, params, x, y, yerr):
        """
        Likelihood function for emcee

        Parameters
        ----------
        params
        x
        y
        yerr

        Returns
        -------

        """
        #Uniform prior. Directly compares arrays
        if (np.any(params>self.model.upper_limit)) or (np.any(params<self.model.upper_limit)):
            return -np.inf
        else:
            ynew=self.model.evaluate(x, params)
            chi2=np.sum((y-ynew)*(y-ynew)/yerr/yerr)
            return -chi2/2.


class WaveletFeatures(Features):
    """
    Uses wavelets to decompose the data and then reduces dimensionality of the feature space using PCA.
    """

    def __init__(self, wavelet='sym2', ngp=100,**kwargs):
        """
        Initialises the pywt wavelet object and sets the maximum depth for deconstruction.

        Parameters
        ----------
        wavelet : str, optional
            String for which wavelet family to use.
        ngp : int, optional
            Number of points on the Gaussian process curve
        level : int, optional
            The maximum depth for wavelet deconstruction. If not provided, will use the maximum depth possible
            given the number of points in the Gaussian process curve.
        """
        Features.__init__(self)


        self.wav=pywt.Wavelet(wavelet)
        self.ngp=ngp #Number of points to use on the Gaussian process curve
        self.wavelet_list=pywt.wavelist() #All possible families

        if wavelet not in self.wavelet_list:
            print ('Wavelet not recognised in pywt')
            sys.exit()

        #If the user does not specify a level of depth for the wavelet, automatically calculate it
        if 'level' in kwargs:
            self.mlev=kwargs['level']
        else:
            self.mlev=pywt.swt_max_level(self.ngp)


    def extract_features(self, d, initheta=[500, 20], save_output=None, output_root='features', nprocesses=24, restart='none', gpalgo='george', xmin=None, xmax=None):
        """
        Applies a wavelet transform followed by PCA dimensionality reduction to extract wavelet coefficients as features.

        Parameters
        ----------
        d : Dataset object
            Dataset
        initheta: list-like, optional
            Initial values for theta parameters. These should be roughly the scale length in the y & x directions.
        save_output : bool, optional
            Whether or not to save the output
        output_root : str, optional
         Output directory
        nprocesses : int, optional
            Number of processors to use for parallelisation (shared memory only)
        restart : str, optional
            Either 'none' to start from scratch, 'gp' to restart from saved Gaussian processes, or 'wavelet' to
            restart from saved wavelet decompositions (will look in output_root for the previously saved outputs).
        log : bool, optional
            Whether or not to take the logarithm of the final PCA components. Recommended setting is False (legacy code).

        Returns
        -------
        astropy.table.Table
            Table of features (first column object names, the rest are the PCA coefficient values)
        """

        if save_output is not None and not os.path.exists(output_root):
            print("No output directory found; creating output root directory :\n{}".format(output_root))
            subprocess.call(['mkdir', output_root])
        if xmin is None:
            xmin=0
        if xmax is None:
            xmax=d.get_max_length()

        if restart=='wavelet':
            wavout, waveout_err=self.restart_from_wavelets(d, output_root)
        else:
            if restart=='gp':
                self.restart_from_gp(d, output_root)
            else:
                self.extract_GP(d, self.ngp, xmin, xmax, initheta, save_output, output_root, nprocesses, gpalgo=gpalgo)

            wavout, waveout_err=self.extract_wavelets(d, self.wav, self.mlev,  nprocesses, save_output, output_root)
        self.features,vals,vec,mn=self.extract_pca(d.object_names.copy(), wavout)

        #Save the PCA information
        self.PCA_eigenvals = vals
        self.PCA_eigenvectors=vec
        self.PCA_mean=mn

        return self.features


    def fit_sn(self, lc, comps, vec,  mn, xmin, xmax, filter_set):
        """
        Fits a single object using previously run PCA components. Performs the full inverse wavelet transform.

        Parameters
        ----------
        lc : astropy.table.Table
            Light curve
        comps : astropy.table.Table
            The PCA coefficients for each object (i.e. the astropy table of wavelet features from by extract_features).
        vec : array-like
            PCA component vectors as array (each column is a vector, ordered from most to least significant)
        mn : array-like
            Mean vector
        xmin : float
            The minimum on the x axis (as defined for the original GP decomposition)
        xmax : float
            The maximum on the x axis (as defined for the original GP decomposition)
        filter_set : list-like
            The full set of filters of the original dataset

        Returns
        -------
        astropy.table.Table
            Fitted light curve
        """

        obj=lc.meta['name']
        filts=np.unique(lc['filter'])
        #The PCA will have been done over the full coefficient set, across all filters
        try:
            pca_comps=comps[comps['Object']==obj]
        except KeyError:
            print ('No feature set found for', obj)
            return None

        new_comps=np.array([pca_comps[c] for c in pca_comps.columns[1:]]).flatten()
        ncomp=len(new_comps)
        eigs=vec[:, :ncomp]

        coeffs=np.array(np.dot(new_comps, eigs.T)+mn).flatten()

        n=self.mlev*2*self.ngp
        xnew=np.linspace(xmin, xmax, self.ngp)
        output=[]
        for i in range(len(filter_set)):
            if filter_set[i] in filts:
                filt_coeffs=coeffs[i*n:(i+1)*n]
                filt_coeffs=filt_coeffs.reshape(self.mlev, 2, self.ngp, order='C')
                ynew=self.iswt(filt_coeffs, self.wav)

                newtable=Table([xnew, ynew, [filter_set[i]]*self.ngp], names=['mjd', 'flux', 'filter'], dtype=['f', 'f', 'U32'])
                if len(output)==0:
                    output=newtable
                else:
                    output=vstack((output, newtable))
        return output


    def restart_from_gp(self, d, output_root):
        """
        Allows the restarted of the feature extraction process from previously saved Gaussian Process curves.

        Parameters
        ----------
        d : Dataset object
            The same dataset (object) on which the previous GP analysis was performed.
        output_root : str
            Location of GP objects
        """

        print ('Restarting from stored Gaussian Processes...')
        for obj in d.object_names:
            fname=os.path.join(output_root, 'gp_'+obj)
            try:
                tab=Table.read(fname, format='ascii')
                d.models[obj]=tab
            except IOError:
                print ('IOError, file ',fname, 'does not exist.')

    def restart_from_wavelets(self, d, output_root):
        """
        Allows the restarted of the feature extraction process from previously saved wavelet decompositions. This
        allows you to quickly try different dimensionality reduction (e.g. PCA) algorithms on the wavelets.

        Parameters
        ----------
        d : Dataset object
            The same dataset (object) on which the previous wavelet analysis was performed.
        output_root : str
            Location of previously decomposed wavelet coefficients

        Returns
        -------
        wavout : array
            A numpy array of the wavelet coefficients where each row is an object and each column a different coefficient
        wavout_err :  array
            A similar numpy array storing the (assuming Gaussian) error on each coefficient.
        """

        print ('Restarting from stored wavelets...')
        nfilts=len(d.filter_set)
        wavout=np.zeros([len(d.object_names), self.ngp*2*self.mlev*nfilts]) #This is just a very big array holding coefficients in memory
        wavout_err=np.zeros([len(d.object_names), self.ngp*2*self.mlev*nfilts])

        for i in range(len(d.object_names)):
            obj=d.object_names[i]
            fname=os.path.join(output_root, 'wavelet_'+obj)
            try:
                out=Table.read(fname, format='ascii')
                cols=out.colnames[:-1]
                n=self.ngp*2*self.mlev
                for j in range(nfilts):
                    x=out[out['filter']==d.filter_set[j]]
                    coeffs=x[cols[:self.mlev*2]]
                    coeffs_err=x[cols[self.mlev*2:]]
                    newcoeffs=np.array([coeffs[c] for c in coeffs.columns]).T
                    newcoeffs_err=np.array([coeffs_err[c] for c in coeffs_err.columns]).T
                    wavout[i, j*n:(j+1)*n]=newcoeffs.flatten('F')
                    wavout_err[i, j*n:(j+1)*n]=newcoeffs_err.flatten('F')

            except IOError:
                print ('IOError, file ',fname, 'does not exist.')

        return wavout, wavout_err

    def extract_GP(self, d, ngp, xmin, xmax, initheta, save_output,  output_root, nprocesses, gpalgo='george'):
        """
        Runs Gaussian process code on entire dataset. The result is stored inside the models attribute of the dataset object.

        Parameters
        ----------
        d : Dataset object
            Dataset
        ngp : int
            Number of points to evaluate Gaussian Process at
        xmin : float
            Minimim time to evaluate at
        xmax : float
            Maximum time to evaluate at
        initheta : list-like
            Initial values for theta parameters. These should be roughly the scale length in the y & x directions.
        save_output : bool
            Whether or not to save the output
        output_root : str
            Output directory
        nprocesses : int, optional
            Number of processors to use for parallelisation (shared memory only)
        """
        print ('Performing Gaussian process regression')
        t1=time.time()
        #Check for parallelisation
        if nprocesses==1:
            for i in range(len(d.object_names)):
                obj=d.object_names[i]
                out=_GP(obj, d=d,ngp=ngp, xmin=xmin, xmax=xmax, initheta=initheta, save_output=save_output, output_root=output_root, gpalgo=gpalgo)
                d.models[obj]=out
                if save_output!='none':
                    out.write(os.path.join(output_root, 'gp_'+obj), format='ascii')
        else:
            p=Pool(nprocesses, maxtasksperchild=1)

            #Pool and map can only really work with single-valued functions
            partial_GP=partial(_GP, d=d, ngp=ngp, xmin=xmin, xmax=xmax, initheta=initheta, save_output=save_output, output_root=output_root, gpalgo=gpalgo, return_gp=True)

            out=p.map(partial_GP, d.object_names)
            gp={}

            out=np.reshape(out,(len(d.object_names),2))
            for i in range(len(out)):
                obj=d.object_names[i]
                d.models[obj]=out[i,0]
                gp[obj]=out[i,1]
            with open('/home/roberts/data_sets/sne/plasticc/GP.pickle','wb') as f:
                pickle.dump(gp,f)


        print ('Time taken for Gaussian process regression', time.time()-t1)

    def GP(self, obj, d, ngp=200, xmin=0, xmax=170, initheta=[500, 20], gpalgo='george'):
        """
        Fit a Gaussian process curve at specific evenly spaced points along a light curve.

        Parameters
        ----------
        obj : str
            Object name
        d : Dataset object
            Dataset
        ngp / int, optional
            Number of points to evaluate Gaussian Process at
        xmin : float, optional
            Minimim time to evaluate at
        xmax : float, optional
            Maximum time to evaluate at
        initheta : list-like, optional
            Initial values for theta parameters. These should be roughly the scale length in the y & x directions.

        Returns
        -------
        astropy.table.Table
            Table with evaluated Gaussian process curve and errors

        Notes
        -----
        Wraps internal module-level function in order to circumvent multiprocessing module limitations in dealing with
        objects when parallelising.
        """
        return _GP(obj, d, ngp, xmin, xmax, initheta, gpalgo)


    def wavelet_decomp(self, lc, wav, mlev):
        """
        Perform a wavelet decomposition on a single light curve.

        Parameters
        ----------
        lc : astropy.table.Table
            Light curve
        wav : str or swt.Wavelet object
            Which wavelet family to use
        mlev : int
            Max depth

        Returns
        -------
        astropy.table.Table
            Decomposed coefficients in each filter.
        """

        filters=np.unique(lc['filter'])
        ngp=len(lc['flux'][lc['filter']==filters[0]])
        #Store the output in another astropy table
        output=0
        for fil in filters:
            y=lc['flux'][lc['filter']==fil]
            err=lc['flux_error'][lc['filter']==fil]
            coeffs=np.array(pywt.swt(y, wav, level=mlev))
            coeffs_err=np.array(pywt.swt(err, wav, level=mlev)) #This actual gives a slight overestimate of the error

            #Create the column names (follows pywt convention)
            labels=[]
            for i in range(len(coeffs)):
                labels.append('cA%d' %(len(coeffs)-i))
                labels.append('cD%d' %(len(coeffs)-i))

            #For the erors
            err_labels=[]
            for i in range(len(labels)):
                err_labels.append(labels[i]+'_err')
            npoints=len(coeffs[0, 0, :])
            c=coeffs.reshape(mlev*2, npoints).T
            c_err=coeffs_err.reshape(mlev*2, npoints).T
            newtable1=Table(c, names=labels)
            newtable2=Table(c_err, names=err_labels)
            joined_table=hstack([newtable1, newtable2])
            #Add the filters
            joined_table['filter']=[fil]*npoints

            if output==0:
                output=joined_table
            else:
                output=vstack((output, joined_table))

        return output

    def extract_wavelets(self, d, wav, mlev, nprocesses, save_output, output_root):
        """
        Perform wavelet decomposition on all objects in dataset. Output is stored as astropy table for each object.

        Parameters
        ----------
        d : Dataset object
            Dataset
        wav : str or swt.Wavelet object
            Which wavelet family to use
        mlev : int
            Max depth
        nprocesses : int, optional
            Number of processors to use for parallelisation (shared memory only)
        save_output : bool, optional
            Whether or not to save the output
        output_root : str, optional
         Output directory

        Returns
        -------
        wavout : array
            A numpy array of the wavelet coefficients where each row is an object and each column a different coefficient
        wavout_err :  array
            A numpy array storing the (assuming Gaussian) error on each coefficient.
        """

        print ('Performing wavelet decomposition')

        nfilts=len(d.filter_set)
        wavout=np.zeros([len(d.object_names), self.ngp*2*mlev*nfilts]) #This is just a big array holding coefficients in memory
        wavout_err=np.zeros([len(d.object_names), self.ngp*2*mlev*nfilts])
        t1=time.time()
        for i in range(len(d.object_names)):
            obj=d.object_names[i]
            lc=d.models[obj]
            out= self.wavelet_decomp(lc, wav, mlev)
            if save_output=='wavelet' or save_output=='all':
                out.write(os.path.join(output_root, 'wavelet_'+obj), format='ascii')
            #We go by filter, then by set of coefficients
            cols=out.colnames[:-1]
            n=self.ngp*2*mlev
            filts=np.unique(lc['filter'])
            for j in range(nfilts):
                if d.filter_set[j] in filts:
                    x=out[out['filter']==d.filter_set[j]]
                    coeffs=x[cols[:mlev*2]]
                    coeffs_err=x[cols[mlev*2:]]
                    newcoeffs=np.array([coeffs[c] for c in coeffs.columns]).T
                    newcoeffs_err=np.array([coeffs_err[c] for c in coeffs_err.columns]).T
                    wavout[i, j*n:(j+1)*n]=newcoeffs.flatten('F')
                    wavout_err[i, j*n:(j+1)*n]=newcoeffs_err.flatten('F')
        print ('Time for wavelet decomposition', time.time()-t1)

        return wavout, wavout_err


    def pca(self, X):
        """
        Performs PCA decomposition of a feature array X.

        Parameters
        ----------
        X : array
            Array of features to perform PCA on.

        Returns
        -------
        vals : list-like
            Ordered array of eigenvalues
        vec : array
            Ordered array of eigenvectors, where each column is an eigenvector.
        mn : array
            The mean of the dataset, which is subtracted before PCA is performed.

        Notes
        -----
        Although SVD is considerably more efficient than eigh, it seems more numerically unstable and results in many more components
        being required to adequately describe the dataset, at least for the wavelet feature sets considered.
        """

        #Find the normalised spectra
        X=X.transpose()
        mn=np.mean(X, axis=1)
        mn.shape=(len(mn), 1)
        X=X-mn

        nor=np.sqrt(np.sum(X**2, axis=0))
        x_norm=X/nor
#
#        #Construct the covariance matrix
        C=np.dot(x_norm, x_norm.T)
        #C=np.cov(X.T)
        #print C.shape

        C=np.mat(C)
        vals, vec = np.linalg.eigh(C)

        inds=np.argsort(vals)[::-1]
        return vals[inds], vec[:, inds], mn

    def best_coeffs(self, vals, tol=0.98):
        """
        Determine the minimum number of PCA components required to adequately describe the dataset.

        Parameters
        ----------
        vals : list-like
            List of eigenvalues (ordered largest to smallest)
        tol : float, optional
            How much 'energy' or information must be retained in the dataset.

        Returns
        -------
        int
            The required number of coefficients to retain the requested amount of "information".

        """
        tot=np.sum(vals)
        tot2=0
        for i in range(len(vals)):
            tot2+=vals[i]
            if tot2>=tol*tot:
                return i
                break

        print ("No dimensionality reduction achieved. All components of the PCA are required.")
        return -1

    def project_pca(self, X, eig_vec):
        """
        Project a vector onto a PCA axis (i.e. transform data to PCA space).

        Parameters
        ----------
        X : array
            Vector of original data (for one object).
        eig_vec : array
            Array of eigenvectors, first column most significant.

        Returns
        -------
        array
            Coefficients of eigen vectors

        """

        A=np.linalg.lstsq(np.mat(eig_vec), np.mat(X).T)[0].flatten()
        return np.array(A)


    def extract_pca(self, object_names,  wavout):
        """
        Dimensionality reduction of wavelet coefficients using PCA.

        Parameters
        ----------
        object_names : list-like
            Object names corresponding to each row of the wavelet coefficient array.
        wavout : array
            Wavelet coefficient array, each row corresponds to an object, each column is a coefficient.
        log

        Returns
        -------
        astropy.table.Table
            Astropy table containing PCA features.

        """

        print ('Running PCA...')
        t1=time.time()
        #We now run PCA on this big matrix
        vals, vec, mn=self.pca(wavout)
        mn=mn.flatten()

        #
        # np.savetxt('PCA_vals.txt', vals)
        # np.savetxt('PCA_vec.txt', vec)
        # np.savetxt('PCA_mean.txt', mn)

        #Actually fit the components
        ncomp=self.best_coeffs(vals)
        eigs=vec[:, :ncomp]
        comps=np.zeros([len(wavout), ncomp])

        for i in range(len(wavout)):
            coeffs=wavout[i]
            A=self.project_pca(coeffs-mn, eigs)
            comps[i]=A
        labels=['C%d' %i for i in range(ncomp)]
        wavs=Table(comps, names=labels)
        object_names.shape=(len(object_names), 1)
        objnames=Table(object_names, names=['Object'])
        wavs=hstack((objnames, wavs))
        #wavs.write('wavelet_features.dat', format='ascii')
        print ('Time for PCA', time.time()-t1)
        return wavs,vals,vec,mn

    def iswt(self, coefficients, wavelet):
        """
        Performs inverse wavelet transform.
        M. G. Marino to complement pyWavelets' swt.

        Parameters
        ----------
        coefficients : array
            approx and detail coefficients, arranged in level value
            exactly as output from swt:
            e.g. [(cA1, cD1), (cA2, cD2), ..., (cAn, cDn)]
        wavelet : str or swt.Wavelet
            Either the name of a wavelet or a Wavelet object

        Returns
        -------
        array
            The inverse transformed array
        """
        output = coefficients[0][0].copy() # Avoid modification of input data

        #num_levels, equivalent to the decomposition level, n
        num_levels = len(coefficients)
        for j in range(num_levels,0,-1):
            step_size = int(2**(j-1))
            last_index = step_size
            _, cD = coefficients[num_levels - j]
            for first in range(last_index): # 0 to last_index - 1

                # Getting the indices that we will transform
                indices = np.arange(first, len(cD), step_size)

                # select the even indices
                even_indices = indices[0::2]
                # select the odd indices
                odd_indices = indices[1::2]

                # perform the inverse dwt on the selected indices,
                # making sure to use periodic boundary conditions
                x1 = pywt.idwt(output[even_indices], cD[even_indices], wavelet, 'per')
                x2 = pywt.idwt(output[odd_indices], cD[odd_indices], wavelet, 'per')

                # perform a circular shift right
                x2 = np.roll(x2, 1)

                # average and insert into the correct indices
                output[indices] = (x1 + x2)/2.

        return output<|MERGE_RESOLUTION|>--- conflicted
+++ resolved
@@ -17,21 +17,12 @@
 import traceback
 import pickle
 
-<<<<<<< HEAD
-# try:
-#     import pymultinest
-#     from pymultinest.analyse import Analyzer
-#     has_multinest=True
-# except ImportError:
-#     has_multinest=False
-=======
 try:
     import pymultinest
     from pymultinest.analyse import Analyzer
     has_multinest=True
 except ImportError:
     has_multinest=False
->>>>>>> fc75825c
 
 try:
     import emcee
@@ -139,15 +130,10 @@
             output=vstack((output, newtable))
     if save_output=='gp' or save_output=='all':
         output.write(os.path.join(output_root, 'gp_'+obj), format='ascii')
-<<<<<<< HEAD
-    return output
-=======
     if return_gp:
         return output,gpdict
     else:
         return output
->>>>>>> fc75825c
-
 
 
 def _run_leastsq(obj, d, model, n_attempts, seed=-1):
