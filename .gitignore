# Do not track output from tests but do track test files
test/*
!test/*.py

example_data/
## Python.gitignore from Github.
##
# Byte-compiled / optimized / DLL files
__pycache__/
*.py[cod]
*$py.class

# C extensions
*.so

# Distribution / packaging
.Python
build/
develop-eggs/
dist/
downloads/
eggs/
.eggs/
lib/
lib64/
parts/
sdist/
var/
wheels/
*.egg-info/
.installed.cfg
*.egg
MANIFEST

# PyInstaller
#  Usually these files are written by a python script from a template
#  before PyInstaller builds the exe, so as to inject date/other infos into it.
*.manifest
*.spec

# Installer logs
pip-log.txt
pip-delete-this-directory.txt

# Unit test / coverage reports
htmlcov/
.tox/
.coverage
.coverage.*
.cache
nosetests.xml
coverage.xml
*.cover
.hypothesis/

# Translations
*.mo
*.pot

# Django stuff:
*.log
.static_storage/
.media/
local_settings.py

# Flask stuff:
instance/
.webassets-cache

# Scrapy stuff:
.scrapy

# Sphinx documentation
docs/_build/

# PyBuilder
target/

# Jupyter Notebook
.ipynb_checkpoints

# pyenv
.python-version

# celery beat schedule file
celerybeat-schedule

# SageMath parsed files
*.sage.py

# Environments
.env
.venv
env/
venv/
ENV/
env.bak/
venv.bak/

# Spyder project settings
.spyderproject
.spyproject

# Rope project settings
.ropeproject

# mkdocs documentation
/site

# mypy
.mypy_cache/

# Do not track job scripts that are created by utils/create_jobs.py
utils/jobs/

# Do not track user specific setup file that points to Multinest installation
install/setup.sh

# Do not track example notebook output files
examples/output_*

# Do not type logs of dataset
examples/*.csv
#
# Do not track image files
examples/plots/

# Do not track log files from cadence analysis
examples/jobs/logs
examples/jobs/prev

# Do not track data generated from example notebook
snmachine/example_data/output_*

.DS_Store

# Do not track mpi4py backtrace debugging files
*.btr

# Mac OS files
<<<<<<< HEAD
.DS_Store
=======
.DS_Store
>>>>>>> f6edd0fe
<|MERGE_RESOLUTION|>--- conflicted
+++ resolved
@@ -138,8 +138,4 @@
 *.btr
 
 # Mac OS files
-<<<<<<< HEAD
-.DS_Store
-=======
-.DS_Store
->>>>>>> f6edd0fe
+.DS_Store