from setuptools import setup, find_packages
from setuptools.command.install import install
import sys
import os
import site
import tarfile


PACKAGENAME = 'snmachine'
__FALLBACK_VERSION__ = '2.0.0'


class ExtractExampleData(install):
    """Post-installation data extraction."""
    def run(self):
        install.run(self)

        """Extract example data in the installation directory"""
        if '--user' in sys.argv:
            paths = (site.getusersitepackages(),)
            print("""Package installed outside of conda enviroment.
            Dependencies may be missing""")
        else:
            paths = (site.getsitepackages(),)
            install_directory = paths[0][0]
            install_directory = os.path.join(install_directory, PACKAGENAME)

            # Find example_data
            example_data = os.path.join(install_directory, 'example_data')
            spcc_data = os.path.join(PACKAGENAME, 'example_data',
                                     'SPCC_SUBSET')

            # Untar example data
            tar = tarfile.open(spcc_data + '.tar.gz')
            tar.extractall(example_data)


setup(
    name='snmachine',
    author='Michelle Lochner',
    author_email='dr.michelle.lochner@gmail.com',
    description='Machine learning code for photometric supernova '
                'classification',
    url='https://github.com/LSSTDESC/snmachine',
    license='BSD-3-Clause License',
    use_scm_version={
        "root": ".",
        "relative_to": __file__,
        "fallback_version": __FALLBACK_VERSION__},
    setup_requires=['setuptools_scm>=3.2.0'],
    packages=find_packages(),
    include_package_data=True,
    package_data={'snmachine': ['example_data/SPCC_SUBSET.tar.gz',
                                'example_data/output_spcc_no_z/features/*.dat',
                                'example_data/example_data_for_tests.pckl']},
    exclude_package_data={'utils': ['archive/*']},
    cmdclass={'install': ExtractExampleData},
<<<<<<< HEAD
    url='https://github.com/LSSTDESC/snmachine',
    license='BSD-3-Clause License',
    author='Michelle Lochner et al.',
    author_email='dr.michelle.lochner@gmail.com',
    description='Machine learning code for photometric supernova '
                'classification'
=======
    install_requires=['astropy>=1.1.2',
                      'matplotlib>=3.0.0',
                      'numpy>=1.18.4',
                      'scikit-learn',
                      'scipy>=1.4.0',
                      'george>=0.3.0',
                      'iminuit',
                      'pandas>=0.23.0',
                      'pywavelets>=0.4.0',
                      'sncosmo==2.1.0',
                      'nose>=1.3.7',
                      'future>=0.16',
                      'pyyaml>=3.13',
                      'seaborn',
                      'lightgbm',
                      'setuptools_scm']
>>>>>>> abe55bac
)<|MERGE_RESOLUTION|>--- conflicted
+++ resolved
@@ -7,7 +7,7 @@
 
 
 PACKAGENAME = 'snmachine'
-__FALLBACK_VERSION__ = '2.0.0'
+__FALLBACK_VERSION__ = '2.1.0'
 
 
 class ExtractExampleData(install):
@@ -37,12 +37,14 @@
 
 setup(
     name='snmachine',
-    author='Michelle Lochner',
+    author='Michelle Lochner et al.',
     author_email='dr.michelle.lochner@gmail.com',
     description='Machine learning code for photometric supernova '
                 'classification',
     url='https://github.com/LSSTDESC/snmachine',
     license='BSD-3-Clause License',
+    description='Machine learning code for photometric supernova '
+                'classification',
     use_scm_version={
         "root": ".",
         "relative_to": __file__,
@@ -55,14 +57,6 @@
                                 'example_data/example_data_for_tests.pckl']},
     exclude_package_data={'utils': ['archive/*']},
     cmdclass={'install': ExtractExampleData},
-<<<<<<< HEAD
-    url='https://github.com/LSSTDESC/snmachine',
-    license='BSD-3-Clause License',
-    author='Michelle Lochner et al.',
-    author_email='dr.michelle.lochner@gmail.com',
-    description='Machine learning code for photometric supernova '
-                'classification'
-=======
     install_requires=['astropy>=1.1.2',
                       'matplotlib>=3.0.0',
                       'numpy>=1.18.4',
@@ -72,12 +66,11 @@
                       'iminuit',
                       'pandas>=0.23.0',
                       'pywavelets>=0.4.0',
-                      'sncosmo==2.1.0',
+                      'sncosmo>=2.1.0',
                       'nose>=1.3.7',
                       'future>=0.16',
                       'pyyaml>=3.13',
                       'seaborn',
                       'lightgbm',
                       'setuptools_scm']
->>>>>>> abe55bac
 )