"""
Module for extracting and saving GPs
"""

import numpy as np
import sys, time, subprocess, os, sncosmo
from scipy.interpolate import interp1d
import george
from astropy.table import Table, vstack, hstack, join
from multiprocessing import Pool
from functools import partial
import scipy.optimize as op
import pandas as pd
from scipy import interpolate
import scipy

try:
    import george
    has_george=True
except ImportError:
    has_george=False

try:
    from gapp import dgp
    has_gapp=True
except ImportError:
    has_gapp=False


def extract_GP(d, ngp, t_min, t_max, initheta, output_root, nprocesses, gp_algo='george', save_output=False):
    """
    Runs Gaussian process code on entire dataset. The result is stored inside the models attribute of the dataset object.

    Parameters
    ----------
    d : Dataset object
        Dataset
    ngp : int
        Number of points to evaluate Gaussian Process at
    t_min : float
        Minimim time to evaluate at
    t_max : float
        Maximum time to evaluate at
    initheta : list-like
        Initial values for theta parameters. These should be roughly the scale length in the y & x directions.
    output_root : str
        Output directory.
    nprocesses : int, optional
        Number of processors to use for parallelisation (shared memory only)
    gp_algo : str, optional
        which gp package is used for the Gaussian Process Regression, GaPP or george
    save_output : bool, optional
        whether or not to save the fitted GP means and errors
    """
    print ('Performing Gaussian process regression')
    initial_time = time.time()

    # Check for parallelisation
    if nprocesses == 1: # non parallelizing
        for i in range(len(d.object_names)):
            obj = d.object_names[i]
            try:
                output, gpdict, used_kernels_obj = _GP(obj, d=d,ngp=ngp, t_min=t_min, t_max=t_max, initheta=initheta, 
                                                        output_root=output_root, gp_algo=gp_algo)
                d.models[obj] = output
            except ValueError:
                print('Object {} has fallen over!'.format(obj))
    else: # parallelizing
        p = Pool(nprocesses, maxtasksperchild=10)

        #Pool and map can only really work with single-valued functions
<<<<<<< HEAD
        partial_GP = partial(_GP, d=d, ngp=ngp, t_min=t_min, t_max=t_max, initheta=initheta, output_root=output_root, gp_algo=gp_algo, save_output=save_output)
=======
        partial_GP = partial(_GP, d=d, ngp=ngp, t_min=t_min, t_max=t_max, initheta=initheta, output_root=output_root, gp_algo=gp_algo)
>>>>>>> d9908a9f

        out = p.map(partial_GP, d.object_names, chunksize=10)
        p.close()
        gp = {}
        used_kernels = {}

        out = np.reshape(out,(len(d.object_names),3))
        for i in range(len(out)):
            obj = d.object_names[i]
            d.models[obj] = out[i,0]
            gp[obj] = out[i,1]
            used_kernels[obj] = out[i,2]
            
        #with open(output_root+'/used_kernels.yaml', 'w') as kernels:
        #    yaml.dump(used_kernels, kernels, default_flow_style=False)

    print ('Time taken for Gaussian process regression', time.time()-initial_time)


<<<<<<< HEAD
def _GP(obj, d, ngp, t_min, t_max, initheta, output_root, gp_algo='george', save_output=False):
=======
def _GP(obj, d, ngp, t_min, t_max, initheta, output_root, gp_algo='george'):
>>>>>>> d9908a9f
    """
    Fit a Gaussian process curve in every filter of an object.

    Parameters
    ----------
    obj : str
        Name of the object
    d : Dataset-like object
        Dataset
    ngp : int
        Number of points to evaluate Gaussian Process at
    t_min : float
        Minimim time to evaluate at
    t_max : float
        Maximum time to evaluate at
    initheta : list-like
        Initial values for theta parameters. These should be roughly the scale length in the y & x directions.
    output_root : str
        Output directory.
    gp_algo : str
        which gp package is used for the Gaussian Process Regression, GaPP or george
<<<<<<< HEAD
    save_output : bool, optional
        whether or not to save the fitted GP means and errors
=======
>>>>>>> d9908a9f

    Returns
    -------
    output: astropy.table.Table
        Table with evaluated Gaussian process curve and errors
    """

    if gp_algo=='gapp' and not has_gapp:
        print('No GP module gapp. Defaulting to george instead.')
        gp_algo='george'
    lc      = d.data[obj]
    filters = np.unique(lc['filter'])
    gp_times = np.linspace(t_min, t_max, ngp)

    # Store the output in another astropy table
    output = []
    gpdict = {}
    filter_set = np.asarray(d.filter_set)
    used_kernels_obj = np.array([None]*len(filter_set)) # inilialize None kernel to each filter
    for fil in filter_set:
        if fil in filters:
            obj_times    = lc['mjd'][lc['filter']==fil]  # x
            obj_flux     = lc['flux'][lc['filter']==fil] # y
            obj_flux_err = lc['flux_error'][lc['filter']==fil] # y_err
            obj_obs = pd.DataFrame(columns=['mjd'], data=obj_times)
            obj_obs['flux']  = obj_flux
            obj_obs['flux_err'] = obj_flux_err

            if gp_algo=='gapp':
                gp         = dgp.DGaussianProcess(obj_times, obj_flux, obj_flux_err, cXstar=(t_min, t_max, ngp))
                rec, theta = gp.gp(theta=initheta)
            elif gp_algo=='george':
                metric  = initheta[1]**2
                gp_obs_0, redChi2_0, gp_0 = get_GP_redChi2(np.array([initheta[0]**2, metric, 2., 4., 4., 6., 6.]), 'ExpSquared', obj_obs, gp_times)
                if redChi2_0 < 2: # good gp
                    gp_obs, redChi2, gp, chosen_kernel = gp_obs_0, redChi2_0, gp_0, 'ExpSquared 0'
                else: # bad gp
                    gp_obs_1, redChi2_1, gp_1 = get_GP_redChi2(np.array([400., 200., 2., 4., 4., 6., 6.]), 'ExpSquared', obj_obs, gp_times)
                    if redChi2_1 < 2: # good gp
                        gp_obs, redChi2, gp, chosen_kernel = gp_obs_1, redChi2_1, gp_1, 'ExpSquared 1'
                    else:             # bad gp
                        gp_obs_all  = [gp_obs_0, gp_obs_1]
                        redChi2_all = [redChi2_0, redChi2_1]
                        gp_all      = [gp_0, gp_1]
                        gp_obs_2, redChi2_2, gp_2 = get_GP_redChi2(np.array([400., 20., 2., 4., 4., 6., 6.]), 'ExpSquared', obj_obs, gp_times)
                        if redChi2_2 < 2: # good gp
                            gp_obs, redChi2, gp, chosen_kernel =  gp_obs_2, redChi2_2, gp_2, 'ExpSquared 2'
                        else:             # bad gp
                            gp_obs_all.append(gp_obs_2)
                            redChi2_all.append(redChi2_2)
                            gp_all.append(gp_2)
                            gp_obs_3, redChi2_3, gp_3 = get_GP_redChi2(np.array([19., 9., 2., 4., 4., 6., 6.]), 'ExpSquared+ExpSine2',  obj_obs, gp_times)
                            if redChi2_3 < 2: # good gp
                                gp_obs, redChi2, gp, chosen_kernel =  gp_obs_3, redChi2_3, gp_3, 'ExpSquared+ExpSine2'
                            else:             # bad gp
                                gp_obs_all.append(gp_obs_3)
                                redChi2_all.append(redChi2_3)
                                gp_all.append(gp_3)
                                kernels = ['bad ExpSquared 0', 'bad ExpSquared 1', 'bad ExpSquared 2', 'bad ExpSquared+ExpSine2']
                                indMinRedChi2 = np.argmin(redChi2_all)
                                gp_obs, redChi2, gp = gp_obs_all[indMinRedChi2], redChi2_all[indMinRedChi2], gp_all[indMinRedChi2]
                                chosen_kernel = kernels[indMinRedChi2]

                used_kernels_obj[filter_set==fil] = chosen_kernel
                mu,cov = gp_obs.flux.values, gp_obs.flux_err.values
                std    = np.sqrt(np.diag(cov))
                rec    = np.column_stack((gp_times, mu, std))
            gpdict[fil] = gp
        else:
            rec=np.zeros([ngp, 3])
        newtable=Table([rec[:, 0], rec[:, 1], rec[:, 2], [fil]*ngp], names=['mjd', 'flux', 'flux_error', 'filter'])
        if len(output)==0:
            output=newtable
        else:
            output=vstack((output, newtable))

<<<<<<< HEAD
    if save_output:
=======
    if output_root != None:
>>>>>>> d9908a9f
        output.write(os.path.join(output_root, 'gp_'+obj), format='fits',overwrite=True)

    return output, gpdict, used_kernels_obj


def get_GP_redChi2(iniTheta, kernel_name, obj_obs, gp_times):
    """
    Fit a Gaussian process curve at specific evenly spaced points along a light curve.

    Parameters
    ----------
    initheta : list-like
        Initial values for theta parameters. These should be roughly the scale length in the y & x directions.
    kernel_name : str
        The kernel to fit the data. It can be ExpSquared or ExpSquared+ExpSine2
    obj_obs : pandas.core.frame.DataFrame
        Time, flux and flux error of the data (specific filter of an object)
    gp_times : 
        Times to evaluate the Gaussian Process at

    Returns
    -------
    gp_obs : pandas.core.frame.DataFrame
        Time, flux and flux error of the fitted Gaussian Process
    redChi2: float
        Reduced chi^2 of that particular object and filter
    gp : george.gp.GP
        The GP instance that was used to fit the object
    """
    obj_times = obj_obs.mjd
    obj_flux = obj_obs.flux
    obj_flux_err = obj_obs.flux_err

    def neg_log_like(p): # Objective function: negative log-likelihood
        gp.set_parameter_vector(p)
        loglike = gp.log_likelihood(obj_flux, quiet=True)
        return -loglike if np.isfinite(loglike) else 1e25

    def grad_neg_log_like(p): # Gradient of the objective function.
        gp.set_parameter_vector(p)
        return -gp.grad_log_likelihood(obj_flux, quiet=True)

    kernel = get_kernel(kernel_name, iniTheta)

    gp = george.GP(kernel)
    gp.compute(obj_times, obj_flux_err)
    results = op.minimize(neg_log_like, gp.get_parameter_vector(), jac=grad_neg_log_like,
                          method="L-BFGS-B", tol=1e-6)
    
    if np.sum(np.isnan(results.x)) != 0 : # the minimiser reaches a local minimum
        iniTheta[4] = iniTheta[4]+.1 # change a bit initial conditions so we don't go to that minima
        kernel = get_kernel(kernel_name, iniTheta)
        gp = george.GP(kernel)
        gp.compute(obj_times, obj_flux_err)
        results = op.minimize(neg_log_like, gp.get_parameter_vector(), jac=grad_neg_log_like,
                          method="L-BFGS-B", tol=1e-6)

    gp.set_parameter_vector(results.x)
    gp_mean, gp_cov = gp.predict(obj_flux, gp_times)
    gp_obs          = pd.DataFrame(columns=['mjd'], data=gp_times)
    gp_obs['flux']  = gp_mean
    if np.sum(np.diag(gp_cov)<0) == 0:
        gp_obs['flux_err'] = np.sqrt(np.diag(gp_cov))
        redChi2 = reducedChi2(obj_obs, gp_obs)
    else:
        gp_obs['flux_err'] = 66666
        redChi2            = 666666666 # do not choose this kernel
    return gp_obs, redChi2, gp


def get_kernel(kernel_name, iniTheta):
    """
    Fit the chosen kernel with the given initial conditions

    Parameters
    ----------
    initheta : list-like
        Initial values for theta parameters. These should be roughly the scale length in the y & x directions.
    kernel_name : str
        The kernel to fit the data. It can be ExpSquared or ExpSquared+ExpSine2

    Returns
    -------
    kernel : george.kernels
        The kernel instance to be used in the Gaussian Process
    """
    kExpSquared = iniTheta[0]*george.kernels.ExpSquaredKernel(metric=iniTheta[1])
    kExpSine2   = iniTheta[4]*george.kernels.ExpSine2Kernel(gamma=iniTheta[5],log_period=iniTheta[6])
    if kernel_name == 'ExpSquared':
        kernel = kExpSquared
    elif kernel_name == 'ExpSquared+ExpSine2':
        kernel = kExpSquared + kExpSine2
    return kernel


def reducedChi2(obj_obs, gp_obs):
    """
    Returns the reduced chi^2 calculated comparing the Gaussian Process and the object 

    Parameters
    ----------
    obj_obs : pandas.core.frame.DataFrame
        Time, flux and flux error of the data (specific filter of an object)
    gp_obs : pandas.core.frame.DataFrame
        Time, flux and flux error of the fitted Gaussian Process

    Returns
    -------
    redChi2 : float
        Reduced chi^2 of that particular object and filter
    """
    gp_times, gp_flux = gp_obs.mjd, gp_obs.flux
    obj_times, obj_flux = obj_obs.mjd, obj_obs.flux

    interpolate_flux = interpolate.interp1d(gp_times, gp_flux, kind='cubic')
    gp_flux_obj_times  = np.array(interpolate_flux(obj_times))
    chi2            = np.sum( ((obj_flux-gp_flux_obj_times)/obj_obs.flux_err)**2 )
    redChi2         = chi2 / len(obj_times)
    return redChi2<|MERGE_RESOLUTION|>--- conflicted
+++ resolved
@@ -69,11 +69,8 @@
         p = Pool(nprocesses, maxtasksperchild=10)
 
         #Pool and map can only really work with single-valued functions
-<<<<<<< HEAD
         partial_GP = partial(_GP, d=d, ngp=ngp, t_min=t_min, t_max=t_max, initheta=initheta, output_root=output_root, gp_algo=gp_algo, save_output=save_output)
-=======
-        partial_GP = partial(_GP, d=d, ngp=ngp, t_min=t_min, t_max=t_max, initheta=initheta, output_root=output_root, gp_algo=gp_algo)
->>>>>>> d9908a9f
+
 
         out = p.map(partial_GP, d.object_names, chunksize=10)
         p.close()
@@ -93,11 +90,7 @@
     print ('Time taken for Gaussian process regression', time.time()-initial_time)
 
 
-<<<<<<< HEAD
 def _GP(obj, d, ngp, t_min, t_max, initheta, output_root, gp_algo='george', save_output=False):
-=======
-def _GP(obj, d, ngp, t_min, t_max, initheta, output_root, gp_algo='george'):
->>>>>>> d9908a9f
     """
     Fit a Gaussian process curve in every filter of an object.
 
@@ -119,11 +112,8 @@
         Output directory.
     gp_algo : str
         which gp package is used for the Gaussian Process Regression, GaPP or george
-<<<<<<< HEAD
     save_output : bool, optional
         whether or not to save the fitted GP means and errors
-=======
->>>>>>> d9908a9f
 
     Returns
     -------
@@ -200,11 +190,7 @@
         else:
             output=vstack((output, newtable))
 
-<<<<<<< HEAD
     if save_output:
-=======
-    if output_root != None:
->>>>>>> d9908a9f
         output.write(os.path.join(output_root, 'gp_'+obj), format='fits',overwrite=True)
 
     return output, gpdict, used_kernels_obj
@@ -323,4 +309,5 @@
     gp_flux_obj_times  = np.array(interpolate_flux(obj_times))
     chi2            = np.sum( ((obj_flux-gp_flux_obj_times)/obj_obs.flux_err)**2 )
     redChi2         = chi2 / len(obj_times)
+
     return redChi2