--- conflicted
+++ resolved
@@ -60,13 +60,7 @@
             run_name='des_z_augment'
         else:
             use_redshift=False
-<<<<<<< HEAD
-            run_name='des_no_z'
-
-=======
             run_name='des_no_z_augment'
-            
->>>>>>> 8d8b7ff6
         if 'non-repr' in sys.argv:
             train_choice='non-repr'
             repr=False
@@ -249,11 +243,8 @@
     if laptop:
         rt=os.path.join(os.path.sep, 'home', 'robert', 'data_sets', 'sne', 'spcc', 'SIMGEN_PUBLIC_DES_AUGM',  '')
     else:
-<<<<<<< HEAD
-        rt=os.path.join(os.path.sep, homedir, 'data_sets', 'sne','des', 'SIMGEN_PUBLIC_DES','')
-=======
-        rt=os.path.join(os.path.sep, 'home', 'roberts','data_sets', 'sne','des', 'SIMGEN_PUBLIC_DES_AUGM','')
->>>>>>> 8d8b7ff6
+        rt=os.path.join(os.path.sep, homedir, 'data_sets', 'sne', 'des', 'SIMGEN_PUBLIC_DES_AUGM', '')
+        # rt=os.path.join(os.path.sep, 'home', 'roberts','data_sets', 'sne','des', 'SIMGEN_PUBLIC_DES_AUGM','')
 
     #Subset tells the initialiser to only load a subset of the data, in this case only the spectroscopic data
 #    d=sndata.Dataset(rt,subset=subset)
